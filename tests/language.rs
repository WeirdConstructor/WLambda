use wlambda::*;
use wlambda::compiler::{CompileEnv, ResPos, ResValue};
use wlambda::vm::*;
use wlambda::ops::Prog;
use std::rc::Rc;
use std::cell::RefCell;

pub fn v(s: &str) -> String {
    let mut ctx = EvalContext::new_default();
    match ctx.eval(s) {
        Ok(v) => v.s(),
        Err(e) => format!("{}", e),
    }
}

pub fn v2s(s: &str) -> String {
    let mut ctx = EvalContext::new_default();
    match ctx.eval(s) {
        Ok(v) => v.with_s_ref(|s| String::from(s)),
        Err(e) => format!("{}", e),
    }
}

pub fn ve(s: &str) -> String {
    let global = GlobalEnv::new_default();
    match parser::parse(s, "<compiler:s_eval>") {
        Ok(ast) => {
            let mut ce = CompileEnv::new(global.clone());
            match vm_compile2(&ast, &mut ce) {
                Ok(prog) => {
                    let local_space = ce.borrow().get_local_space();

                    let mut p = Prog::new();
                    prog.eval_to(&mut p, ResPos::Value(ResValue::Ret));
                    p.op_end();

                    let mut e = Env::new(global);
                    e.push(VVal::Int(10));
                    e.push(VVal::Flt(14.4));
                    e.argc = 2;
                    e.set_bp(0);
                    e.push_sp(local_space);

                    match vm(&p, &mut e) {
                        Ok(v) => v.s(),
                        Err(je) => {
                            format!("EXEC ERR: Caught {:?}", je)
                        }
                    }
                },
                Err(re) => format!("COMPILE ERROR: {}", re),
            }
        }
        Err(e)  => format!("PARSE ERROR: {}", e),
    }
}



#[test]
fn check_function_string_rep() {
    assert_eq!(ve("!upv1 = \"lol!\"; str {|1<3| !x = 1; !g = 2; upv1 }"),
               "\"&F{@[1,21:<compiler:s_eval>(Func)@upv1],amin=1,amax=3,locals=2,upvalues=$[$&\\\"lol!\\\"]}\"");
    assert_eq!(ve("!upv1 = $&& \"lol!\"; str {|1<3| !x = 1; !g = 2; upv1 }"),
               "\"&F{@[1,23:<compiler:s_eval>(Func)@upv1],amin=1,amax=3,locals=2,upvalues=$[$&$&&\\\"lol!\\\"]}\"");
    assert_eq!(ve("!upv1 = \"lol!\"; {|1<3| !x = 1; !g = 2; upv1 }"),
               "&F{@[1,17:<compiler:s_eval>(Func)@upv1],amin=1,amax=3,locals=2,upvalues=$[$&\"lol!\"]}");
    assert_eq!(ve("!upv1 = $&& \"lol!\"; {|1<3| !x = 1; !g = 2; upv1 }"),
               "&F{@[1,19:<compiler:s_eval>(Func)@upv1],amin=1,amax=3,locals=2,upvalues=$[$&$&&\"lol!\"]}");
}

#[test]
fn check_pick() {
    assert_eq!(ve("pick $t :v :h"), ":v");
    assert_eq!(ve("pick $f :v :h"), ":h");
}

#[test]
fn check_simple_indexing() {
    assert_eq!(ve("$[1,2].0"),               "1");
    assert_eq!(ve("$[$[3,2],2].0.0"),        "3");
    assert_eq!(ve("$[$[$[5,6],2],2].0.0.0"), "5");
    assert_eq!(ve("${a=30}.a"),              "30");
    assert_eq!(ve("${a=${b=31}}.a.b"),       "31");
    assert_eq!(ve("${a=${b=${c=32}}}.a.b.c"),"32");
    assert_eq!(ve("${a=30}.(\"\" \"a\")"),              "30");
    assert_eq!(ve("${a=${b=31}}.(\"\" \"a\").b"),       "31");
    assert_eq!(ve("${a=${b=${c=32}}}.(\"\" \"a\").b.c"),"32");
    assert_eq!(ve(r"
        !o = ${ b = 10 };
        !o = $[10];
        !o2 = ${ b = 10 };
        o2"), "${b=10}");
}

#[test]
fn check_list_boolean_indexing() {
    assert_eq!(ve("$[\"hi\", \"there\"].$t"),
               ve("pick $f \"hi\" \"there\""));
    assert_eq!(ve("$[94, 38].(is_vec $[])"),                                        "38");
    assert_eq!(ve("{ !l = $[]; range 10 20 5 { std:push l _ }; l }[].$t"),          "15");
    assert_eq!(ve("{ !l = $[]; range 10 20 5 { std:push l _ }; l }[].(is_none 1)"), "10");
    assert_eq!(ve("$[$[1, 2], $[3, 4]] $t"),                                        "4");
    assert_eq!(ve("$[$[1, 2], $[3, 4]] $f"),                                        "3");
    assert_eq!(ve("$@v$[$[1, 2], $[3, 4]] \\_|$t|$+"),                              "$[2,4]");
    assert_eq!(ve("$@v$[$[1, 2], $[3, 4]] \\_|$f|$+"),                              "$[1,3]");
    assert_eq!(ve("$f $[:a, :b]"),                                                  ":a");
    assert_eq!(ve("$t $[:a, :b]"),                                                  ":b");
}

#[test]
fn check_trivial() {
    assert_eq!(ve("_"),                       "10");          // XXX: in test env
    assert_eq!(ve("_1"),                      "14.4");        // XXX: in test env
    assert_eq!(ve("@"),                       "$[10,14.4]");  // XXX: in test env

    assert_eq!(ve("$n"), "$n");
    assert_eq!(ve("10"), "10");
    assert_eq!(ve("10; 20; 30"),              "30");
    assert_eq!(ve("!x = 10; x"),              "10");
    assert_eq!(ve("!x = $true; x"),           "$true");
    assert_eq!(ve("{ 10 }"),                  "&F{@[1,1:<compiler:s_eval>(Func)],amin=0,amax=0,locals=0,upvalues=$[]}");
    assert_eq!(ve("{ 10 }[]"),                "10");
    assert_eq!(ve("{ 10; 20 }[]"),            "20");
    assert_eq!(ve("!x = $&11; { 12; x }[]"),                   "11");
    assert_eq!(ve("!x = 11; { 12; x }[]"),                     "11");
    assert_eq!(ve("!x = 13; { .x = 12 }[]; { x }[] "),         "12");
    assert_eq!(ve("!x = 13; { .x = 12 }[]; $[{ x }[], x]"),  "$[12,12]");
    assert_eq!(ve("!x = 13; { .x = 12; x }[]; $[{ x }[], { .x = 15; x }[], x]"), "$[12,15,15]");
    assert_eq!(ve("{ _ } 10"),                   "10");
    assert_eq!(ve("!y = 0; { .y = _ } 10; y"),   "10");
    assert_eq!(ve("${:a = 10, :b = 20}"),             "${a=10,b=20}");
    assert_eq!(ve("${:b = 20, :a = 10}"),             "${a=10,b=20}");
    assert_eq!(ve("${a = 10, b = 20}"),               "${a=10,b=20}");
    assert_eq!(ve("${b = 20, a = 10}"),               "${a=10,b=20}");
    assert_eq!(ve("${(:a) = 10, b = 20}"),            "${a=10,b=20}");
    assert_eq!(ve("${(:b) = 20, a = 10}"),            "${a=10,b=20}");
    assert_eq!(ve("!x = ${:b = 20, :a = 10}; x"),     "${a=10,b=20}");
    assert_eq!(ve("!x = ${:b = 20, :a = 10}; x.a"),   "10");
    assert_eq!(ve("!x = ${:b = 20, :a = 11}; :a x"),  "11");
    assert_eq!(ve("!x = ${}; x.a = 12; x.a"),         "12");
    assert_eq!(ve("!x = ${}; x.a = 12; x"),           "${a=12}");

    assert_eq!(ve("$[33,44,55].2"), "55");
    assert_eq!(ve("$[33,44,55].0"), "33");
    assert_eq!(ve("$[33,44,55].3"), "$n");
    assert_eq!(ve("1 $[33,44,55]"), "44");
}

#[test]
fn check_ref_closures() {
    assert_eq!(ve("!c1 = { !a = $&& 1.2; { $*a } }; c1[][]"),        "1.2");
    assert_eq!(ve("!c1 = { !a = $& 1.2; { a } }; c1[][]"),           "1.2");
    assert_eq!(ve("!c1 = { !a = $& 1.2; { a }[] }; c1[]"),           "1.2");
    assert_eq!(ve("!c1 = { !a = $& 1.2; !a = $n; { a }[] }; c1[]"),  "$n");
    assert_eq!(ve("!outer_a = $&2.3; !c1 = { !a = $&&1.2; { $*a + outer_a } }; c1[][]"), "3.5");
    assert_eq!(ve("!outer_a = $&2.3; !c1 = { !a = $&1.2; !a_weak = std:ref:weaken $:a; { outer_a + a_weak } }; c1[][]"), "2.3");
    assert_eq!(ve("!o_a = $&2.3; !outer_a = std:ref:weaken $:o_a; !c1 = { !a = $&1.2; !a_weak = std:ref:weaken $:a; { outer_a + a_weak } }; .o_a = $n; c1[][]"), "0");
    assert_eq!(ve(r"
        !x = $&$[1,2,3];
        !y = $&&$[1,2,3];
        !z = std:ref:weaken y;
        $[$@v x \$+ _ * 2, $@i y \$+ _ * 2, z \_ * 2]
    "), "$[$[2,4,6],12,6]");
}

#[test]
fn check_arithmetics() {
    assert_eq!(ve("12 + 23"),         "35");
    assert_eq!(ve("+[12, 23]"),       "35");
    assert_eq!(ve("+ 12 23"),         "35");
    assert_eq!(ve("+ 12 ~ - 24 23"),  "13");
    assert_eq!(ve("(+ 12 ~ - 24 23) + 1"),    "14");
    assert_eq!(ve("(12 + 1) == 13"),          "$true");
    assert_eq!(ve("(+ 12 ~ - 24 23) == 13"),  "$true");
    assert_eq!(ve("(+ 12 ~ - 24 23) == 14"),  "$false");
    assert_eq!(ve("12.12 + 23.23"),           "35.35");

    // coertion of strings and keys to numbers:
    assert_eq!(ve(":10 + :20"),       "30");
    assert_eq!(ve(":-10 + :20"),      "10");

    assert_eq!(ve("12 - 23"),         "-11");
    assert_eq!(ve("5 * 4"),           "20");
    assert_eq!(ve("20 / 5"),          "4");

    assert_eq!(ve("6 - 3 * 2"),       "0");
    assert_eq!(ve("12 / 6 - 3 * 2"),  "-4");
}

#[test]
fn check_unary_plus_minus() {
    assert_eq!(ve("!x = 10; -x"), "-10");
    assert_eq!(ve("!x = 10; +x"), "10");
    assert_eq!(ve("- (+ 0xF)"),   "-15");
}

#[test]
fn check_compile_env() {
//        let ce = CompileEnv::create_env(None);
//
//        assert_eq!(ce.borrow_mut().def("x", false), 0);
//        assert_eq!(ce.borrow_mut().def("y", false), 1);
//        assert_eq!(ce.borrow_mut().def("z", false), 2);
//
//        let ce2 = CompileEnv::create_env(Some(ce.clone()));
//        assert_eq!(ce2.borrow_mut().def("a", false), 0);
//        assert_eq!(ce2.borrow_mut().get("y"), VarPos::UpValue(0));
//        assert_eq!(ce2.borrow_mut().get("z"), VarPos::UpValue(1));
//        assert_eq!(ce2.borrow_mut().get("a"), VarPos::Local(0));
//
//        let ce3 = CompileEnv::create_env(Some(ce2.clone()));
//        assert_eq!(ce3.borrow_mut().get("a"), VarPos::UpValue(0));
//        assert_eq!(ce3.borrow_mut().get("z"), VarPos::UpValue(1));
//
//        assert_eq!(ce2.borrow_mut().get("x"), VarPos::UpValue(2));
}

#[test]
fn check_bool() {
    assert_eq!(ve("!a = $&0; $t { .a = 1 } { .a = 2 }; $*a"), "1");
    assert_eq!(ve("!a = $&0; $f { .a = 1 } { .a = 2 }; $*a"), "2");
}

#[test]
fn check_range() {
    assert_eq!(ve("!x = $& 10; { .x = x + _; x } 5"),                    "15");
    assert_eq!(ve("!x = $& 10; { .x = { x + 11 + _ }(2) + _; x } 5"),    "28");
    assert_eq!(ve("!x = $& 10;   range 1 3 1     { .x = x + _; x }; $*x"), "16");
    assert_eq!(ve("!x = $& 10.0; range 1.0 3 0.5 { .x = x + _; x }; $*x"), "20");
}

#[test]
fn check_push() {
    assert_eq!(ve("!a = 10; !x = $[1]; !y = 20; x"), "$[1]");
    assert_eq!(ve("!x = $&&$[]; std:push $*x 12; $*x"), "$[12]");
    assert_eq!(ve("!a = 10; !x = $[]; !y = 20; std:push x 10; std:push x 30; x"), "$[10,30]");
    assert_eq!(ve("!x = $&&$[]; std:push $*x 10; std:push $*x 20; $*x"), "$[10,20]");
}

#[test]
fn check_range_break() {
    assert_eq!(ve("4 == 4"), "$true");
    assert_eq!(ve("range 0 10 1 {|1| break 14 }"), "14");
    assert_eq!(ve("range 0 10 1 { !i = _; (i == 4) { break ~ i + 10 } }"), "14");
}

#[test]
fn check_range_next() {
    assert_eq!(ve("!x = $&&0; range 0 10 1 { (_ == 4) { next[] }; .*x = $*x + _; }; $*x"), "51");
    assert_eq!(ve("!x = $&&0; range 0 10 1 { next[]; .*x = $*x + _; }; $*x"), "0");
    assert_eq!(ve("!x = $&0; range 0 10 1 { (_ == 4) { next[] }; .x = x + _; }; $*x"), "51");
    assert_eq!(ve("!x = $&0; range 0 10 1 { next[]; .x = x + _; }; $*x"), "0");
}

#[test]
fn check_loop_info_unwind() {
    assert_eq!(ve(r"
        !y = 0;
        range 0 10 1 {
            .y = y + _;
            next[];
            .y = y + 100;
        };
        y
    "), "55");

    assert_eq!(ve(r"
        !x = 0;
        is_none ~ while { x < 10 } {
            .x = x + 1;
            1 2 3 4 next[];
        };
    "), "$true");

    assert_eq!(ve(r"
        !x = 0;
        !y = 0;
        while { x < 10 } {
            .y = 0;
            range 0 10 1 {
                .y = y + _;
                next[];
                .y = y + 100;
            };
            .x = x + 1;
            next[];
            .x = x + 100;
        };
        $p(x, y)
    "), "$p(10,55)");
}

#[test]
fn check_while() {
    assert_eq!(ve(r#"
        !x = $& 0;
        while { x == 0 } {
            .x = x + 1;
        };
        $*x
    "#),
    "1");

    assert_eq!(ve(r#"
        !x = $&0;
        while { x < 2 } {
            .x = x + 1;
            next[];
            .x = x + 100;
        };
        $*x
    "#),
    "2");

    assert_eq!(ve(r#"
        !x = $&0;
        while { x < 2 } {
            !k = std:to_drop {|| .x = 99; };
            .x = x + 1;
            next[];
        };
        $*x
    "#),
    "99");

    assert_eq!(ve(r#"
        !x = $&0;
        while { x < 2 } {
            !k = std:to_drop {|| .x = 89; };
            .x = x + 1;
        };
        $*x
    "#),
    "89");

    assert_eq!(ve(r#"
        !x = $&0;
        while { x == 0 } {
            .x = 20;
            break[];
            .x = x + 1;
        };
        x
    "#),
    "20");

    assert_eq!(ve(r#"
        !i = 0;

        while $true {
            (i >= 4) break;
            .i = i + 1;
        };

        i
    "#),
    "4");

    assert_eq!(ve(r#"
        !x = 0;
        $@v
            while x < 4 {
                !y = 4;
                while y > 0 {
                    .y = y - 1;
                    ? x % 2 == 0 { !kk = 3; next[]; };
                    ? y < 2 { !kk = 3; break[]; };
                    $+ $p(x, y);
                };
                .x = x + 1;
            };
    "#), "$[$p(1,3),$p(1,2),$p(3,3),$p(3,2)]");

//    assert_eq!(ve("while 1"),
//        "COMPILE ERROR: [1,7:<compiler:s_eval>] Compilation Error: while takes exactly 2 arguments (condition and expression)");
//    assert_eq!(ve("while 1 2 3"),
//        "COMPILE ERROR: [1,7:<compiler:s_eval>] Compilation Error: while takes exactly 2 arguments (condition and expression)");
}

#[test]
fn check_args() {
    assert_eq!(ve("{ $[_, _1, _2] }[1, 2, 3]"),       "$[1,2,3]");
    assert_eq!(ve("{ @ }[1, 2, 3]"),                  "$[1,2,3]");
    assert_eq!(ve("{|3<4| $[_, _1, _2, _3] }[1, 2, 3]"),   "$[1,2,3,$n]");
}

#[test]
fn check_to_drop() {
    assert_eq!(ve("!x = $&1; { .x = 2; }[]; $*x"), "2");
    assert_eq!(ve("!x = $&1; { !d = { .x = 2; }; d }[][]; $*x"), "2");
    assert_eq!(ve(r#"
        !x = $&0;
        { !d = std:to_drop {|| .x = 17; } }[];
        $*x
    "#),
    "17");
    assert_eq!(ve(r#"
        !k = 10;
        !j = 20;
        !x = $&0;
        !f = std:to_drop {|| .x = 18; };
        .f = $n;
        $*x
    "#),
    "18");
    assert_eq!(ve(r"
        !l = $&0;
        !x = std:to_drop {|| .l = 18; };
        .x = $n;
        $*l
    "), "18");
    assert_eq!(ve("
        {
            !k = $&0;
            { .k = 20; }[];
            std:to_drop {
              # XXX: only works, because to_drop disables arity checks!
              .k = 10;
              std:displayln :foo;
            };
            $*k
        }[]
    "), "10");
}

#[test]
fn check_to_no_arity() {
    assert_eq!(
        ve("(std:to_no_arity {!(x) = @; $[x, x + 1] })[]"),
        "$[$n,1]");
}

#[test]
fn check_strengthen() {
    assert_eq!(
        ve(r#"
            !dropper = 0;
            !k = ${ del = std:to_drop { .dropper = 1; } };
            !f = { .k = $n; };
            .k = $n;
            dropper
        "#), "1");
    assert_eq!(
        ve(r#"
            !dropper = 0;
            !k = ${};
            k.d = ${ k = { k }, del = std:to_drop { .dropper = 1; } };
            .k = $n;
            dropper
        "#), "1");
    assert_eq!(
        ve(r#"
            !dropper = 0;
            !k = $&${};
            k.d = ${ k = { k }, del = std:to_drop { .dropper = 1; } };
            .k = $n;
            dropper
        "#), "1");
    assert_eq!(
        ve(r#"
            !dropper = 0;
            !k = $&&${};
            k.d = ${ k = { k }, del = std:to_drop { .dropper = 1; } };
            .k = $n;
            dropper
        "#), "1");
    assert_eq!(
        ve(r#"
            !dropper = 0;
            !k = std:ref:strengthen $&${};
            k.d = ${ k = { k }, del = std:to_drop { .dropper = 1; } };
            .k = $n;
            dropper
        "#), "1");
    assert_eq!(
        ve(r#"
            !dropper = 0;
            !k = $&&${};
            k.d = ${ k = $*k, del = std:to_drop { .dropper = 1; } };
            .k = $n;
            dropper
        "#), "0");
    assert_eq!(
        ve(r#"
            !dropper = 0;
            !k = std:ref:strengthen $&${};
            k.d = ${ k = k, del = std:to_drop { .dropper = 1; } };
            k.d.k = $n;
            .k = $n;
            dropper
        "#), "1");
    assert_eq!(
        ve(r#"
            !dropper = 0;
            !k = std:ref:strengthen $&${ del = std:to_drop { .dropper = 1; } };
            !f = { .k = $n; };
            !r = dropper;
            f[];
            .r = r + dropper;
            r
        "#), "1");
}

#[test]
fn check_call_primitives() {
    assert_eq!(ve("13[]"), "13");
    assert_eq!(ve("$t[]"), "$true");
    assert_eq!(ve(":foo"), ":foo");
    assert_eq!(ve("$n[]"),
        "EXEC ERR: Caught [1,3:<compiler:s_eval>(Call)] SA::Panic(\"Calling $none is invalid\")");
}

#[test]
fn check_global_vars() {
    assert_eq!(ve("
        !:global x = 120;
        !f = { x };
        !l = f[];
        .x = 30;
        !l2 = f[];
        $[l, l2, x]
    "), "$[120,30,30]");
    assert_eq!(ve("
        !:global x = 120;
        !f = {
            !(x, b) = @;
            .x = x + 2;
            $[x, b]
        };
        !l = f[1, 2];
        .x = 30;
        !l2 = f[3, 4];
        $[l, l2, x]
    "), "$[$[3,2],$[5,4],30]");
    assert_eq!(ve("
        !:global x = 120;
        !f = {
            !(y, b) = @;
            .x = x + 2;
            $[y, x, b]
        };
        !l = f[1, 2];
        .x = x + 30;
        !l2 = f[3, 4];
        $[l, l2, x]
    "), "$[$[1,122,2],$[3,154,4],154]");
    assert_eq!(ve("
        !f = { !:global (a, b, c) = @; };
        .b = 20;
        !x1 = $[a, b, c];
        f[13, 17, 43];
        !x2 = $[a, b, c];
        $[x1, x2]
    "), "$[$[$n,20,$n],$[13,17,43]]");
}

#[test]
fn check_and_or() {
    assert_eq!(ve("$t &and $t"),                "$true");
    assert_eq!(ve("$f &and $t"),                "$false");
    assert_eq!(ve("$t &and 10 &and (1 + 3)"),   "4");
    assert_eq!(ve("$t &and 0 &and (1 + 3)"),    "0");
    assert_eq!(ve("\"\" &and (4+3) &and (1 + 3)"), "\"\"");
    assert_eq!(ve(r"
        !x = 0;
        !inc = { .x = x + 1; x };
        !a = inc[] &and inc[] &and inc[] &and inc[];
        !b = x;
        $p(a,b)
    "), "$p(4,4)");

    assert_eq!(ve("$t &or  $t"),    "$true");
    assert_eq!(ve("$f &or  $t"),    "$true");
    assert_eq!(ve("$f &or  $f"),    "$false");
    assert_eq!(ve("$f\n&or\n$f\n&or\n0\n&or\n10"), "10");
    assert_eq!(ve("11\n&or\n$f\n&or\n0\n&or\n10"), "11");
    assert_eq!(ve("$f\n&or\n12\n&or\n0\n&or\n10"), "12");
    assert_eq!(ve("$f\n&or\n\"\"\n&or\n13\n&or\n10"), "13");
    assert_eq!(ve("$f\n&or\n(1 + 2 * 4)\n&or\n13\n&or\n10"), "9");
    assert_eq!(ve("(8 - 2 * 4)\n&or\n(1 + 2 * 4)\n&or\n13\n&or\n10"), "9");

    assert_eq!(ve(r"
        !x = 0;
        !inc = { .x = x + 1; x };
        !a = inc[] &or inc[] &or inc[] &or inc[];
        !b = x;
        $p(a,b)
    "), "$p(1,1)");
}

#[test]
fn check_ops() {
    assert_eq!(ve("10 < 20"),     "$true");
    assert_eq!(ve("11 < 10"),     "$false");
    assert_eq!(ve("10 < 10"),     "$false");
    assert_eq!(ve("10 > 20"),     "$false");
    assert_eq!(ve("11 > 10"),     "$true");
    assert_eq!(ve("10 > 10"),     "$false");
    assert_eq!(ve("10 <= 20"),    "$true");
    assert_eq!(ve("11 <= 10"),    "$false");
    assert_eq!(ve("10 <= 10"),    "$true");
    assert_eq!(ve("10 >= 20"),    "$false");
    assert_eq!(ve("11 >= 10"),    "$true");
    assert_eq!(ve("10 >= 10"),    "$true");
    assert_eq!(ve("10.1 < 20.4"), "$true");
    assert_eq!(ve("11.2 < 10.2"), "$false");
    assert_eq!(ve("10.3 < 10.4"), "$true");
    assert_eq!(ve("22 == 22"),    "$true");
    assert_eq!(ve("22 == 23"),    "$false");
    assert_eq!(ve("22 != 22"),    "$false");
    assert_eq!(ve("21 != 22"),    "$true");

    assert_eq!(ve("2 ^ 2"),       "4");
    assert_eq!(ve("2 ^ 3"),       "8");
    assert_eq!(ve("2.1 ^ 2"),     "4.41");
    assert_eq!(ve("4 ^ 0.5"),     "1");
    assert_eq!(ve("4.0 ^ 0.5"),   "2");

    assert_eq!(ve("4 % 5"),       "4");
    assert_eq!(ve("6 % 5"),       "1");
    assert_eq!(ve("4.4 % 5.5"),   "4.4");
    assert_eq!(ve("5.5 % 5.5"),   "0");

    assert_eq!(ve("std:neg_i64 0xFF"),    "-255");
    assert_eq!(ve("std:not_i64 0xFF"),    "-256");
    assert_eq!(ve("std:neg_u32 0xFF"),   "4294967041");
    assert_eq!(ve("std:neg_u32 0x1"),    "4294967295");
    assert_eq!(ve("std:neg_u32 0x0"),    "0");
    assert_eq!(ve("std:not_u32 0xFF"),   "4294967040");
    assert_eq!(ve("std:not_u32 0x1"),    "4294967294");
    assert_eq!(ve("std:not_u32 0x0"),    "4294967295");

    assert_eq!(ve("(0x10 &| 0x01) == 0x11"), "$true");
    assert_eq!(ve("(0x0f &  0x33) == 0x3"),  "$true");
    assert_eq!(ve("(0x11 &^ 0x01) == 0x10"), "$true");
    assert_eq!(ve("(0b1 << 1) == 0b10"),     "$true");
    assert_eq!(ve("(0b1 << 2) == 0b100"),    "$true");
    assert_eq!(ve("(0b1 >> 1) == 0x0"),      "$true");

    assert_eq!(ve("!x = 0; !b = { $t }[] &and { .x = 1; 10 }[]; $[x, b]"), "$[1,10]");
    assert_eq!(ve("!x = 0; !b = { $f }[] &and { .x = 1; 10 }[]; $[x, b]"), "$[0,$false]");
    assert_eq!(ve("!x = 0; !b = { $f }[] &or { .x = 1; 10 }[]; $[x, b]"),  "$[1,10]");
    assert_eq!(ve("!x = 0; !b = { 12 }[] &or { .x = 1; 10 }[]; $[x, b]"),  "$[0,12]");
    assert_eq!(ve(r#"
        !x = 0;
        !f = { std:displayln[x]; .x = x + 1; x };
        !b = f[]
            &and f[]
            &and f[]
            &and f[]
            &and f[];
        $[x, b]
    "#),  "$[5,5]");

    assert_eq!(ve(r#"
        !c = 0;
        !x = 10;
        while { x > 0 } { .c = c + 1; .x = x - 1; };
        .x = 20;
        while { x > 0 } { .c = c + 1; .x = x - 1; };
        c
    "#), "30");

    assert_eq!(ve(r"(7 & 15) >= 10"),   "$false");
    assert_eq!(ve(r"7 & (15 >= 10)"),   "1");
    assert_eq!(ve(r"7 & 15 >= 10"),     "1");
}

#[test]
fn check_destructure_pair() {
    assert_eq!(ve("!(e, m) = $p(1, $f); $p(m, e)"),       "$p($false,1)");
    assert_eq!(ve("!(e, m) = $p(1); $p(m, e)"),           "$p($n,1)");
    assert_eq!(ve("!(e, m) = $p($n,1); $p(m, m)"),        "$p(1,1)");
    assert_eq!(ve("!(e, m) = $p($n,1); $p(e, m)"),        "$p($n,1)");
    assert_eq!(ve("!(a, b) = $p($&10, $&20); { .a = 33; }[]; $p(a, b)"), "$p(33,20)");
    assert_eq!(ve(r#"
        !x = $&&10;
        !fun = {
            !(a, b) = $p(x, $&&20);
            !ret = $p({ a }, {
                .a = a + $*b;
                std:assert_eq type <& a "integer";
                std:assert_eq type <& b "ref_strong";
            });
            std:assert_eq (type <& a) "ref_strong";
            ret
        }[];
        (1 fun)[];
        x => (0 fun)[]
    "#),
    "$p($&&10,30)");
    assert_eq!(ve(r#"
        !x = $&&10;
        !fun = {
            !(a, b) = $p(x, $&&20);
            !ret = $p({ a }, {
                .*a = a + $*b;
                std:assert_eq type <& a "ref_strong";
                std:assert_eq type <& b "ref_strong";
            });
            std:assert_eq (type <& a) "ref_strong";
            ret
        }[];
        (1 fun)[];
        x => (0 fun)[]
    "#),
    "$p($<1=>$&&30,$<1>)");
    assert_eq!(ve(r#"
        !fun = {
            !(a, b) = $p($&10, $&20);
            $p({ $p(a, b) }, { .a = 33; });
        }[];
        (1 fun)[];
        (0 fun)[]
    "#),
    "$p(33,20)");
    assert_eq!(ve(r#"
        !fun = {
            !(a, b) = $p($&10, $&20);
            !(wa, wb) = $p($w& a, $w& b);
            $p({$p(wa, wb)}, { .wa = 33; });
        }[];
        (1 fun)[];
        (0 fun)[]
    "#),
    "$p(33,20)");
    assert_eq!(ve(r#"
        !fun = {
            !(a, b) = $p($&&10, $&&20);
            $p({$p(a, b)}, { .a = 33; });
        }[];
        (1 fun)[];
        (0 fun)[]
    "#),
    "$p(33,$&&20)");
    assert_eq!(ve(r#"
        !fun = {
            !(a, b) = $p($&&10, $&&20);
            $p({$p(a, b)}, { .*a = 33; });
        }[];
        (1 fun)[];
        (0 fun)[]
    "#),
    "$p($&&33,$&&20)");

    assert_eq!(
        ve("!a = 0; !b = 0; .(a, b) = $p(10, 20); $p(a, b)"),
        "$p(10,20)");

    assert_eq!(
        ve("!a = 0; !b = 0; .(a, b) = 40; $p(a, b)"),
        "$p(40,40)");
}

#[test]
fn check_destructure() {
    assert_eq!(ve("!(a, b) = $[10, 20]; $[a, b]"),        "$[10,20]");
    assert_eq!(ve("!(a, b) = $[10, 20, 30]; $[a, b]"),    "$[10,20]");
    assert_eq!(ve("!(a, b) = $[10]; $[a, b]"),            "$[10,$n]");
    assert_eq!(ve(
        "!(a, b) = ${a = 10, b= 20, c=30}; $[a, b]"),
        "$[10,20]");
    assert_eq!(ve(
        "!(a, b) = ${a = 10}; $[a, b]"),
        "$[10,$n]");
    assert_eq!(ve(
        "!(a, b) = ${b = 20, c = 30}; $[a, b]"),
        "$[$n,20]");

    assert_eq!(ve("!(a, b) = $[$&10, $&20]; { .a = 33; }[]; $[a, b]"), "$[33,20]");
    assert_eq!(ve(r#"
        !fun = {
            !(a, b) = $[$&&10, $&&20];
            $[{ a }, { .a = 33; }];
        }[];
        (1 fun)[];
        !r = (0 fun)[];
        std:assert_eq r &> type "integer";
        $*r
    "#),
    "33");
    assert_eq!(ve(r#"
        !fun = {
            !(a, b) = $[$&&10, $&&20];
            $[{ a }, { .*a = 33; }];
        }[];
        (1 fun)[];
        !r = (0 fun)[];
        std:assert_eq r &> type "ref_strong";
        $*r
    "#),
    "33");
    assert_eq!(ve(r#"
        !fun = {
            !(a, b) = $[$&10, $&20];
            $[{$[a, b]}, { .a = 33; }];
        }[];
        (1 fun)[];
        (0 fun)[]
    "#),
    "$[33,20]");
    assert_eq!(ve(r#"
        !fun = {
            !(a, b) = $[$&10, $&20];
            !(wa, wb) = $[$w& a, $w& b];
            $[{ $[wa, wb] }, { .wa = 33; }];
        }[];
        (1 fun)[];
        (0 fun)[]
    "#),
    "$[33,20]");
    assert_eq!(ve(r#"
        !fun = {
            !(a, b) = $[$&&10, $&&20];
            $[{$[a, b]}, { .a = 33; }];
        }[];
        (1 fun)[];
        $@v (0 fun)[] \$+ $* _;
    "#),
    "$[33,20]");

    assert_eq!(
        ve("!a = 0; !b = 0; .(a, b) = $[10, 20]; $[a, b]"),
        "$[10,20]");

    assert_eq!(
        ve("!a = 0; !b = 0; .(a, b) = 40; $[a, b]"),
        "$[40,40]");

    assert_eq!(ve("!(a, b, c, d) = $i(1, 2);        $[a, b, c, d]"), "$[1,2,$n,$n]");
    assert_eq!(ve("!(a, b, c, d) = $i(1, 2, 3);     $[a, b, c, d]"), "$[1,2,3,$n]");
    assert_eq!(ve("!(a, b, c, d) = $i(1, 2, 3, 4);  $[a, b, c, d]"), "$[1,2,3,4]");

    assert_eq!(ve("!(a, b, c, d) = $f(1, 2);        $[a, b, c, d]"), "$[1,2,$n,$n]");
    assert_eq!(ve("!(a, b, c, d) = $f(1, 2, 3);     $[a, b, c, d]"), "$[1,2,3,$n]");
    assert_eq!(ve("!(a, b, c, d) = $f(1, 2, 3, 4);  $[a, b, c, d]"), "$[1,2,3,4]");
}

#[test]
fn check_field() {
    assert_eq!(ve("!v = $[]; v.0 = 10; v"), "$[10]");
    assert_eq!(ve("!v = $[]; v.2 = 10; v"), "$[$n,$n,10]");
    assert_eq!(ve("!i = 2; !v = $[]; v.(i) = 10; v"), "$[$n,$n,10]");
}

#[test]
fn check_type() {
    assert_eq!(ve("type type"), "\"function\"");
    assert_eq!(ve("type 12"),   "\"integer\"");
    assert_eq!(ve("type 12.2"), "\"float\"");
    assert_eq!(ve("type $n"),   "\"none\"");
    assert_eq!(ve("type $[]"),  "\"vector\"");
    assert_eq!(ve("type ${}"),  "\"map\"");
}

#[test]
fn check_eqv() {
    assert_eq!(ve("1 == 1"),            "$true");
    assert_eq!(ve("1 == 2"),            "$false");
    assert_eq!(ve("1.1 == 1.1"),        "$true");
    assert_eq!(ve("1.1 == 1.2"),        "$false");
    assert_eq!(ve("1.0 == 1"),          "$false");
    assert_eq!(ve("1.0 == \"1\""),      "$false");
    assert_eq!(ve("$true == $true"),    "$true");
    assert_eq!(ve("$false == $true"),   "$false");
    assert_eq!(ve("$none == $n"),       "$true");
    assert_eq!(ve("$none == $false"),   "$false");
    assert_eq!(ve("0 == $false"),       "$false");
    assert_eq!(ve("\"abc\" == (std:str:cat \"a\" \"bc\")"),       "$true");
    assert_eq!(ve("\"abc\" == (std:str:cat \"b\" \"bc\")"),       "$false");
    assert_eq!(ve("$[] == $[]"),                    "$false");
    assert_eq!(ve("$[1,2] == $[1,2]"),              "$false");
    assert_eq!(ve("!a = $[1,2]; !b = a; a == b"),   "$true");
    assert_eq!(ve("!a = $[1,2]; a == a"),           "$true");
    assert_eq!(ve("!a = $[1,2]; a == $[1,2]"),      "$false");
    assert_eq!(ve("!a = ${l=3}; !b = a; a == b"),   "$true");
    assert_eq!(ve("!a = ${l=2}; a == a"),           "$true");
    assert_eq!(ve("!a = ${l=2}; a == a"),           "$true");
    assert_eq!(ve("!a = ${l=2}; a == ${l=2}"),      "$false");
    assert_eq!(ve(":a == :b"),                      "$false");
    assert_eq!(ve(":a == :a"),                      "$true");
    assert_eq!(ve("\"a\" == :a"),                   "$false");
    assert_eq!(ve("sym[\"a\"] == :a"),              "$true");
    assert_eq!(ve("std:str:to_bytes[\"a\"] == $b\"a\""), "$true");
    assert_eq!(ve("$b\"a\" == $b\"a\""),            "$true");
    assert_eq!(ve("$b\"b\" == $b\"a\""),            "$false");
    assert_eq!(ve("!f = {}; f == {}"),              "$false");
    assert_eq!(ve("!f = {}; f == f"),               "$true");
    assert_eq!(ve("($e :a) == ($e :b)"),            "$false");
    assert_eq!(ve("!e = $e :a; e == e"),            "$true");
    assert_eq!(ve(r#"
        !r  = $&& $&&0;
        !b  = $&& $&&0;
        !c  = $&& $&&$*r;
        !r2 = $&& r;
        $[r == b, r == c, r2 == r, std:ref:weaken[r] == r, r == std:ref:weaken[r]]
    "#),
    "$[$false,$false,$true,$true,$true]");
    assert_eq!(ve(r#"
        !r  = $& $&1;
        !r2 = $&& r;
        r == r2
    "#),
    "$true");
    assert_eq!(ve(r#"
        !r  = $& $&1;
        !r2 = $&& r;
        r == r2
    "#),
    "$true");
    assert_eq!(ve(r#"
        !r  = $& $&0;
        !b  = $& $&0;
        !c  = $& $&r;
        !r2 = $&& r;
        $[r == b, r == c, r2 == r, std:ref:weaken[r] == r, r == std:ref:weaken[r]]
    "#),
    "$[$false,$false,$true,$true,$true]");
}

#[test]
fn check_string() {
    assert_eq!(ve("\"foo\""),   "\"foo\"");
    assert_eq!(ve("$q#foo#"),   "\"foo\"");
    assert_eq!(ve("$b\"foo\""), "$b\"foo\"");

    assert_eq!(ve("\"foo\"(0)"),                       "\"f\"");
    assert_eq!(ve("\"foo\" 0"),                        "\"f\"");
    assert_eq!(ve("\"foobar\" 1 3"),                   "\"oob\"");
    assert_eq!(ve("\"foobar\"[1, 3]"),                 "\"oob\"");
    assert_eq!(ve("\"foobar\" $[1, 3]"),               "\"oob\"");
    assert_eq!(ve("\"foobar\" $q/xyz/"),               "\"foobarxyz\"");
    assert_eq!(ve("\"foobar\" ${ foobar = 12 }"),       "12");
    assert_eq!(ve("\"foobar\" ${ (\"foobar\") = 12 }"), "12");
    assert_eq!(ve("\"foobar\" 2 -1"),                  "\"obar\"");
    assert_eq!(ve("\"\" 2 -1"),                        "\"\"");
    assert_eq!(ve("\"foobar\" 6 -1"),                  "\"\"");
    assert_eq!(ve("\"foobar\" 6"),                     "\"\"");

    assert_eq!(ve("\"foo\" \"a\" :b $b\"c\""),         "\"fooabc\"");
}

#[test]
fn check_match() {
//    assert_eq!(ve("match 10 :?t :integer {|| 13 } {|| 14 }"), "13");
//    assert_eq!(ve("match 10 :?t :string {|| 13 } {|| 14 }"), "14");
//    assert_eq!(ve("match 10 :?t :string {|| 13 }"),        "$n");
//    assert_eq!(ve("match $q xx :?s :xx      {|| 15 }"),    "15");
//    assert_eq!(ve("match $q xx :?s :yx :xx  {|| 16 }"),    "16");
//    assert_eq!(ve("match $q zx :?s :yx :xx  {|| 16 } {|| 17 }"), "17");
//    assert_eq!(ve("match $q xx :?p { _ == $q|xx| } {|| 18 }"),    "18");
//    assert_eq!(ve("match $q x9 :?p { _ == $q|xx| } {|| 181 } {|| 19 }"), "19");
//    assert_eq!(ve("match 10"),                           "$n");
//    assert_eq!(ve("
//        match ($e $[:foo, 1, 2, 3])
//            :?e :foo {|| 19 }
//            :?e :bar {|| 19.2 }
//            :?e :sna :snu {|| 19.4 }
//            { :nothin }
//    "), "19");
//    assert_eq!(ve("
//        match (
//            $e $[:bar, 1, 2, 3] )
//            :?e :foo {|| 19 }
//            :?e :bar {|4| $[(2 _) + 19.2, _1] }
//            :?e :sna :snu {|| 19.4 }
//            { :nothin }
//    "), "$[21,3]");
//    assert_eq!(ve("
//        match ($e $[:snu, 1, 2, 3])
//            :?e :foo {|| 19 }
//            :?e :bar {|| 19.2 }
//            :?e :sna :snu {|| 19.4 + _.3 }
//            { :nothin }
//    "), "22.4");
}

#[test]
fn check_callbacks() {
    let global = GlobalEnv::new_default();
    global.borrow_mut().add_func("reg", |env: &mut Env, _argc: usize| {
        let fun = env.arg(0);
        env.with_user_do(|v: &mut Vec<VVal>| v.push(fun.clone()));
        Ok(VVal::None)
    }, Some(1), Some(1));

    let reg : Rc<RefCell<Vec<VVal>>> = Rc::new(RefCell::new(Vec::new()));

    let mut ctx = EvalContext::new_with_user(global, reg.clone());
    ctx.eval("reg { _ + 10 }").unwrap();
    let n = reg.borrow_mut()[0].clone();
    let ret = ctx.call(&n, &vec![VVal::Int(11)]).unwrap();
    assert_eq!(ret.i(), 21);
}

#[test]
fn check_returned_functions() {
    let mut ctx = EvalContext::new_default();
    let n = ctx.eval("{ _ + 11 }").unwrap();
    let ret = ctx.call(&n, &vec![VVal::Int(11)]).unwrap();
    assert_eq!(ret.i(), 22);
}

#[test]
fn check_global_var_api() {
    let mut ctx = EvalContext::new_default();
    ctx.set_global_var("XXX", &VVal::Int(210));
    ctx.set_global_var("YYY", &VVal::None);
    let n = ctx.eval("{ .YYY = _ + 11; XXX + _ } 20").unwrap();
    assert_eq!(ctx.get_global_var("YYY").unwrap().i(), 31);
    assert_eq!(n.i(), 230);
}

#[test]
fn check_return() {
    assert_eq!(ve("block {
        !x = { return 11; 20 }[];
        .x = x + 20;
        x
    }"), "31");
    assert_eq!(ve("block {
        !x = { 13 }[];
        .x = 20;
        x
    }"), "20");
    assert_eq!(ve("block :x {
        !x = { return :x 10; 20 }[];
        .x = x + 20;
        x
    }"), "10");
    assert_eq!(ve("\\:x {
            !x = { return :x 10; 20 }[];
            .x = x + 20;
            x
        }[]
    "), "10");
    assert_eq!(ve("{ 10; 20 }[]"), "20");
    assert_eq!(ve("!g = { _1 }; g :x 10"), "10");
    assert_eq!(ve("block {
        !x = { block :x { return :x 13; 20 } }[];
        .x = x + 12;
        x
    }"), "25");
}

#[test]
fn check_arity() {
    assert_eq!(ve("{}[1,2,3]"),
        "EXEC ERR: Caught [1,1:<compiler:s_eval>(Func)]=>\
        [1,3:<compiler:s_eval>(Call)] SA::Panic(\"function expects at most 0 arguments, got 3\")");
    assert_eq!(ve("{|3| _1 }[1,2,3]"), "2");
    assert_eq!(ve("{|3| _1 }[2,3]"),
        "EXEC ERR: Caught [1,1:<compiler:s_eval>(Func)]=>\
        [1,10:<compiler:s_eval>(Call)] SA::Panic(\"function expects at least 3 arguments, got 2\")");
    assert_eq!(ve("{|3| _1 }[2,3,4,5]"),
        "EXEC ERR: Caught [1,1:<compiler:s_eval>(Func)]=>\
        [1,10:<compiler:s_eval>(Call)] SA::Panic(\"function expects at most 3 arguments, got 4\")");
    assert_eq!(ve("{|0<4| _1 }[]"), "$n");
    assert_eq!(ve("{|0<4| _1 }[1]"), "$n");
    assert_eq!(ve("{|0<4| _1 }[1,2]"), "2");
    assert_eq!(ve("{|0<4| _1 }[1,2,3]"), "2");
    assert_eq!(ve("(\\|0<4| _1)[1,2,3]"), "2");
    assert_eq!(ve("{|0<4| _1 }[1,2,3,4]"), "2");
    assert_eq!(ve("{|0<4| _1 }[1,2,3,4,5]"),
        "EXEC ERR: Caught [1,1:<compiler:s_eval>(Func)]=>\
        [1,12:<compiler:s_eval>(Call)] SA::Panic(\"function expects at most 4 arguments, got 5\")");
    assert_eq!(ve("{ @ }[1,2,3,4,5]"), "$[1,2,3,4,5]");
    assert_eq!(ve("{|2| @ }[1,2]"), "$[1,2]");
    assert_eq!(ve("{|2| @ }[1]"),
        "EXEC ERR: Caught [1,1:<compiler:s_eval>(Func)]=>\
        [1,9:<compiler:s_eval>(Call)] SA::Panic(\"function expects at least 2 arguments, got 1\")");
    assert_eq!(ve("{|2| @ }[1,2,3]"),
        "EXEC ERR: Caught [1,1:<compiler:s_eval>(Func)]=>\
        [1,9:<compiler:s_eval>(Call)] SA::Panic(\"function expects at most 2 arguments, got 3\")");

    assert_eq!(ve("{!(a,b,c) = @;}[1,2,3,4]"),
        "EXEC ERR: Caught [1,1:<compiler:s_eval>(Func)]=>\
        [1,16:<compiler:s_eval>(Call)] SA::Panic(\"function expects at most 3 arguments, got 4\")");
    assert_eq!(ve("{_3; !(a,b,c) = @; }[1,2,3,4,5]"),
        "EXEC ERR: Caught [1,1:<compiler:s_eval>(Func)]=>\
        [1,21:<compiler:s_eval>(Call)] SA::Panic(\"function expects at most 4 arguments, got 5\")");
    assert_eq!(ve("{!(a,b,c) = @; _3 }[1,2,3,4,5]"),
        "EXEC ERR: Caught [1,1:<compiler:s_eval>(Func)]=>\
        [1,20:<compiler:s_eval>(Call)] SA::Panic(\"function expects at most 4 arguments, got 5\")");
    assert_eq!(ve("{!(a,b,c) = @; b }[1,2,3]"), "2");
    assert_eq!(ve("{!(a,b,c) = @; _3 }[1,2,3,5]"), "5");
    assert_eq!(ve("{!:global (a,b,c) = @; _3 }[1,2,3,5]"), "5");
    assert_eq!(ve("{!:global (a,b,c) = @; _3 }[1,2,3,4,5]"),
        "EXEC ERR: Caught [1,1:<compiler:s_eval>(Func)]=>\
        [1,28:<compiler:s_eval>(Call)] SA::Panic(\"function expects at most 4 arguments, got 5\")");
}

#[test]
fn check_error_fn_pos() {
    assert_eq!(ve(r#"

        !x = {

        };

        !l = { x 10 };
        l[];
    "#),
    "EXEC ERR: Caught [3,14:<compiler:s_eval>(Func)@x]=>\
     [7,18:<compiler:s_eval>(Call)]=>\
     [7,14:<compiler:s_eval>(Func)@l]=>\
     [8,10:<compiler:s_eval>(Call)] SA::Panic(\"function expects at most 0 arguments, got 1\")");
}

#[test]
fn check_error() {
    assert_eq!(ve("$e 10; 14"),
        "EXEC ERR: Caught [1,4:<compiler:s_eval>(Err)] SA::Panic(\"Dropped error value: 10\")");
    assert_eq!(ve("{ { { { $e 10; 14 }[]; 3 }[]; 9 }[]; 10 }[]"),
        "EXEC ERR: Caught [1,12:<compiler:s_eval>(Err)]=>\
        [1,7:<compiler:s_eval>(Func)]=>\
        [1,20:<compiler:s_eval>(Call)]=>\
        [1,5:<compiler:s_eval>(Func)]=>\
        [1,27:<compiler:s_eval>(Call)]=>\
        [1,3:<compiler:s_eval>(Func)]=>\
        [1,34:<compiler:s_eval>(Call)]=>\
        [1,1:<compiler:s_eval>(Func)]=>\
        [1,42:<compiler:s_eval>(Call)] SA::Panic(\"Dropped error value: 10\")");
    assert_eq!(ve("_? $e 10"),
        "EXEC ERR: Caught SA::Return(lbl=$n,$e[1,7:<compiler:s_eval>(Err)] 10)");
    assert_eq!(ve("_? { return $e 10; 10 }[]"),
        "EXEC ERR: Caught SA::Return(lbl=$n,$e[1,16:<compiler:s_eval>(Err)] 10)");
    assert_eq!(ve("unwrap $e 1"),
        "EXEC ERR: Caught [1,11:<compiler:s_eval>(Err)]=>\
        [1,8:<compiler:s_eval>(Call)] SA::Panic(\"unwrap error: 1\")");
    assert_eq!(ve("unwrap 1.1"), "1.1");
    assert_eq!(ve("on_error {|4| _ + 20 } $e 19.9"), "39.9");

    assert_eq!(ve("{ { { panic 102 }[]; 20 }[]; return 20 }[]; 49"),
        "EXEC ERR: Caught [?]=>\
        [1,13:<compiler:s_eval>(Call)]=>\
        [1,5:<compiler:s_eval>(Func)]=>\
        [1,18:<compiler:s_eval>(Call)]=>\
        [1,3:<compiler:s_eval>(Func)]=>\
        [1,26:<compiler:s_eval>(Call)]=>\
        [1,1:<compiler:s_eval>(Func)]=>\
        [1,41:<compiler:s_eval>(Call)] SA::Panic(102)");

    assert_eq!(ve("
        !x = $&10;
        {
            .x = x + 1;
            block :outer { .x = x + 1; };
            .x = x + 1;
        }[];
        $*x
    "), "13");
    assert_eq!(ve("
        !gen_err = { $e $q$something_failed!$ };
        !x = $&10;
        !msg = $&$q'all ok';
        {
            .x = x + 1;
            on_error {|4| .x = x * 2; .msg = _; }
                (block :outer { _? :outer gen_err[]; .x = x + 1; });
            .x = x + 1;
        }[];
        $[$*x, $*msg]
    "), "$[23,\"something_failed!\"]");
    assert_eq!(ve("
        !gen_ok = { 99 };
        !x = $&10;
        !msg = $&$q'all ok';
        {
            .x = x + 1;
            on_error { .x = x * 2; .msg = _; }
                ~ block :outer { _? :outer gen_ok[]; .x = x + 1; };
            .x = x + 1;
        }[];
        $[$*x, $*msg]
    "), "$[13,\"all ok\"]");

    assert_eq!(ve("{ $e 23 }[] | on_error {|4| _ + 21 }"), "44");

    assert_eq!(ve("!x = $[$e 181];"),
        "EXEC ERR: Caught [1,11:<compiler:s_eval>(Err)] SA::Panic(\"Error value in list element: 181\")");
    assert_eq!(ve("!x = ${a=$e 182};"),
        "EXEC ERR: Caught [1,13:<compiler:s_eval>(Err)] SA::Panic(\"Error value in map value: 182\")");
    assert_eq!(ve("!x = $[]; x.0 = $e 183;"),
        "EXEC ERR: Caught [1,20:<compiler:s_eval>(Err)] SA::Panic(\"Error value in map value: 183\")");
    assert_eq!(ve("!x = ${}; x.a = $e 184;"),
        "EXEC ERR: Caught [1,20:<compiler:s_eval>(Err)] SA::Panic(\"Error value in map value: 184\")");
    assert_eq!(ve("!x = $[]; x.($e 185) = 5;"),
        "EXEC ERR: Caught [1,17:<compiler:s_eval>(Err)] SA::Panic(\"Error value in map key: 185\")");
    assert_eq!(ve("!x = ${}; x.($e 186) = 4;"),
        "EXEC ERR: Caught [1,17:<compiler:s_eval>(Err)] SA::Panic(\"Error value in map key: 186\")");
}

#[test]
fn check_prelude() {
    assert_eq!(ve("bool $n"),           "$false");
    assert_eq!(ve("int $n"),            "0");
    assert_eq!(ve("float $q$10.2$"),    "10.2");
    assert_eq!(ve("str 10.3"),          "\"10.3\"");
    assert_eq!(ve("sym \"foo\""),       ":foo");
    assert_eq!(ve("sym 10.4"),          ":\"10.4\"");
    assert_eq!(ve("(bool $e :fail) { 10 } { 20 }"), "20");
    assert_eq!(ve("std:fold 1 { _ + _1 } $[1,2,3,4]"), "11");
    assert_eq!(ve("std:take 2 $[1,2,3,4,5,6]"), "$[1,2]");
    assert_eq!(ve("std:drop 2 $[1,2,3,4,5,6]"), "$[3,4,5,6]");
}

#[test]
fn check_oop() {
    assert_eq!(ve(r#"
        !oo = 0;
        !new = {
            !self = ${};
            self.x = { self.y[] };
            self.y = { 10 };
            self.k = std:to_drop {|| .oo = 20; }; 
            $:self
        };

        !c = new[];
        std:displayln "XXXXXXXXXXXXXXXXXXXXXXX";
        c.x[];
        std:displayln "XXXXXXXXXXXXXXXXXXXXXXX";
        !k = $*oo + 1;
        .*c = $n;
        .k = k + $*oo + 1;

        k
    "#), "22");
    assert_eq!(ve(r#"
        !new = {
            !obj = $&${};
            !self = $w& $:obj;
            obj.add = { self.b + 10 };
            obj.get = { type self };
            obj.set = { self.b = _; };
            $:obj
        };
        !v = $[];
        !o = new[];
        !ext_add = o.add;
        !ext_get = o.get;
        o.set 10;
        std:push v o.add[];
        std:push v o.get[];
        std:push v ext_add[];
        std:push v ext_get[];
        .o = $n;
        std:push v ext_add[];
        std:push v ext_get[];
        v
    "#),
    "$[20,\"map\",20,\"map\",10,\"none\"]");
    assert_eq!(ve(r#"
        !new = {
            !obj = $&&${};
            !self = $w& obj;
            obj.add = { self.b + 10 };
            obj.get = { type self };
            obj.set = { self.b = _; };
            obj
        };
        !v = $[];
        !o = new[];
        !ext_add = o.add;
        !ext_get = o.get;
        o.set 10;
        std:push v o.add[];
        std:push v o.get[];
        std:push v ext_add[];
        std:push v ext_get[];
        .o = $n;
        std:push v ext_add[];
        std:push v ext_get[];
        v
    "#),
    "$[20,\"map\",20,\"map\",10,\"none\"]");
    assert_eq!(ve(r#"
        !new = {
            !obj = $&${};
            obj.add = { obj.b + 10 };
            obj.get = { type obj };
            obj.set = { obj.b = _; };
            $:obj
        };
        !v = $[];
        !o = new[];
        !ext_add = o.add;
        !ext_get = o.get;
        o.set 10;
        std:push v o.add[];
        std:push v o.get[];
        std:push v ext_add[];
        std:push v ext_get[];
        .o = $n;
        std:push v ext_add[];
        std:push v ext_get[];
        v
    "#),
    "$[20,\"map\",20,\"map\",20,\"map\"]");
    assert_eq!(ve(r#"
        !obj = ${};
        !x = $&&0;
        obj.a = { .x = 10 };
        obj.a[];
        $*x
    "#),
    "10");
}

#[test]
fn check_test_funs() {
    assert_eq!(ve("is_none $n"),        "$true");
    assert_eq!(ve("is_err $e $n"),      "$true");
    assert_eq!(ve("is_map ${}"),        "$true");
    assert_eq!(ve("is_vec $[]"),        "$true");
    assert_eq!(ve("is_sym :f"),         "$true");
    assert_eq!(ve("is_bool $n"),        "$false");
    assert_eq!(ve("is_bool $f"),        "$true");
    assert_eq!(ve("is_bytes $f"),       "$false");
    assert_eq!(ve("is_bytes \"f\""),    "$false");
    assert_eq!(ve("is_bytes $b\"f\""),  "$true");
    assert_eq!(ve("is_bytes $Q'f'"),    "$true");
    assert_eq!(ve("is_str \"f\""),      "$true");
    assert_eq!(ve("is_int 1"),          "$true");
    assert_eq!(ve("is_float 1.2"),      "$true");
    assert_eq!(ve("is_fun {}"),         "$true");
}

#[test]
fn check_len_fun() {
    assert_eq!(ve("len $[]"),            "0");
    assert_eq!(ve("len $[1,2,3]"),       "3");
    assert_eq!(ve("len ${a=1,b=20}"),    "2");
    assert_eq!(ve("len ${}"),            "0");
    assert_eq!(ve("std:str:len ${}"),        "3");
    assert_eq!(ve("len $q abcdef "),     "6");
    assert_eq!(ve("len $q abcüdef "),    "8");
    assert_eq!(ve("std:str:len $q abcüdef "),"7");
    assert_eq!(ve("len $Q abcdef "),     "6");
    assert_eq!(ve("len $Q abcüdef "),    "8");
    assert_eq!(ve("std:str:len $Q abcüdef "),"8");
}

#[test]
fn check_lst_map() {
    assert_eq!(ve("$[12,1,30] \\_ * 2"),                         "60");
    assert_eq!(ve("$@v $[12,1,30] \\$+ _ * 2"),                  "$[24,2,60]");
    assert_eq!(ve("$@v $[12,1,304] \\std:str:len _ | $+"),       "$[2,1,3]");
    assert_eq!(ve("$@v $[123,22,4304] \\std:str:len _ | $+"),    "$[3,2,4]");
    assert_eq!(ve("($@v $[123,22,4304] \\std:str:len _ | $+) | std:fold 1 \\_ * _1"), "24");
}

#[test]
fn check_prelude_assert() {
    assert_eq!(ve("std:assert ~ (type \"2019\".(int)) == $q integer "), "$true");
}

#[test]
fn check_prelude_str() {
    assert_eq!(ve("std:str:to_uppercase $q foo "), "\"FOO\"");
    assert_eq!(ve("std:str:to_lowercase $q FOO "), "\"foo\"");
    assert_eq!(ve("std:str:join \",\" $[1,2,3,${a=:x}]"), "\"1,2,3,${a=:x}\"");
    assert_eq!(ve("std:str:cat $[1,2,3,${a=:x}]"), "\"123${a=:x}\"");
}

#[test]
fn check_prelude_chrono() {
    if cfg!(feature="chrono") {
        assert_eq!(ve("std:chrono:timestamp $q$%Y$ | int"), "2020");
    }
}

#[test]
fn check_prelude_regex() {
    if cfg!(feature="regex") {
        assert_eq!(ve("($@v $q$fofoaaaaofefoeaafefeoaaaa$ | std:re:map $q{(a+)} { $+ _.1 }) | std:str:join $q$,$"),
                   "\"aaaa,aa,aaaa\"");
        assert_eq!(ve("
            ($@v $q$fofoaaaofefoeaaaaafefeoaaaaaaa$
                 | std:re:map $q{(a+)} { $+ ~ std:str:len _.1 })
            | std:fold 1 \\_ * _1"),
            "105");

        assert_eq!(ve("
            !x = $&$n;
            std:re:match $q/(a)\\s+(b)/ $q$a     b$ {
                .x = @;
            };
            $*x"),
            "$[$[\"a     b\",\"a\",\"b\"]]");

        assert_eq!(ve("
            std:re:replace_all $q/ar/ { \"mak\" } $q/foobarbarfoobararar/
        "),
        "EXEC ERR: Caught [2,39:<compiler:s_eval>(Func)]=>\
        [2,32:<compiler:s_eval>(Call)] SA::Panic(\"function expects at most 0 arguments, got 1\")");
        assert_eq!(ve("
            std:re:replace_all $q/a+r/ { std:str:cat \"mak\" ~ std:str:len _.0 } $q/foobarbaaaarfoobaararar/
        "),
        "\"foobmak2bmak5foobmak3mak2mak2\"");
        assert_eq!(ve("
            std:re:replace_all $q/a+r/
                {
                    (std:str:len[_.0] == 3) {
                        break \"XX\"
                    };
                    (std:str:cat \"<\" _.0 \">\")
                }
                $q/foobarbaaaarfoobaararar/
        "),
        "\"foob<ar>b<aaaar>foobXXarar\"");
        assert_eq!(ve("
            std:re:replace_all $q/a+r/
                {
                    (std:str:len[_.0] == 3) { next[] };
                    (std:str:cat \"<\" _.0 \">\")
                }
                $q/foobarbaaaarfoobaararar/
        "),
        "\"foob<ar>b<aaaar>foobaar<ar><ar>\"");
    }
}

#[test]
#[cfg(feature="serde_json")]
fn check_json() {
    assert_eq!(ve("std:ser:json $[1,1.2,$f,$t,$n,${a=1}]"), "\"[\\n  1,\\n  1.2,\\n  false,\\n  true,\\n  null,\\n  {\\n    \\\"a\\\": 1\\n  }\\n]\"");
    assert_eq!(ve("std:ser:json $[1,1.2,$f,$t,$n,${a=1}] $t"), "\"[1,1.2,false,true,null,{\\\"a\\\":1}]\"");
    assert_eq!(ve("std:deser:json $q$[1,2.3,true,null,{\"a\":10}]$"), "$[1,2.3,$true,$n,${a=10}]");
}

#[test]
#[cfg(feature="rmp-serde")]
fn check_msgpack() {
    assert_eq!(ve("std:deser:msgpack ~ std:ser:msgpack $[1,1.2,$f,$t,$n,${a=1},\"abcä\",$b\"abcä\"]"),
               "$[1,1.2,$false,$true,$n,${a=1},\"abcä\",$b\"abc\\xC3\\xA4\"]");
    assert_eq!(ve("std:ser:msgpack $b\"abc\""), "$b\"\\xC4\\x03abc\"");
    assert_eq!(ve("std:ser:msgpack $[1,$n,16.22]"), "$b\"\\x93\\x01\\xC0\\xCB@08Q\\xEB\\x85\\x1E\\xB8\"");
    assert_eq!(ve("std:deser:msgpack $b\"\\xC4\\x03abc\""), "$b\"abc\"");
    assert_eq!(ve("std:deser:msgpack $b\"\\x93\\x01\\xC0\\xCB@08Q\\xEB\\x85\\x1E\\xB8\""), "$[1,$n,16.22]");
}

#[test]
fn check_eval() {
    let mut ctx = EvalContext::new_default();

    assert_eq!(ctx.eval("std:eval $q$1 + 2$").unwrap().s(), "3");

    ctx.set_global_var("XXX", &VVal::Int(1337));
    assert_eq!(ctx.eval("std:eval $q$XXX + 2$").unwrap().s(), "1339");

    assert_eq!(ctx.eval("std:eval $q/std:eval $q$XXX + 2$/").unwrap().s(), "1339");
}

#[test]
fn check_eval_ctx() {
    let mut ctx = wlambda::EvalContext::new_default();
    ctx.eval("!toplevel_var = 20").unwrap();
    let ret = ctx.eval("toplevel_var").unwrap().i();
    assert_eq!(ret, 20);

    let mut ctx = wlambda::EvalContext::new_default();
    ctx.eval("!toplevel_var = { _ + 20 }").unwrap();
    let ret = ctx.eval("toplevel_var 11").unwrap().i();
    assert_eq!(ret, 31);
}

#[test]
fn check_userdata() {
    use std::rc::Rc;
    use std::cell::RefCell;
    let global_env = GlobalEnv::new_default();

    #[derive(Clone, Debug)]
    struct MyType {
        x: Rc<RefCell<(i64, i64)>>,
    }

    impl crate::vval::VValUserData for MyType {
        fn s(&self) -> String { format!("$<MyType({:?})>", self.x.borrow()) }
        fn i(&self) -> i64    { self.x.borrow_mut().1 }
        fn as_any(&mut self) -> &mut dyn std::any::Any { self }
        fn get_key(&self, key: &str) -> Option<VVal> {
            Some(VVal::new_str(key))
        }
        fn call_method(&self, key: &str, env: &mut Env) -> Result<VVal, StackAction> {
            let args = env.argv_ref();
            Ok(VVal::pair(VVal::new_str(key), args[0].clone()))
        }
        fn call(&self, env: &mut Env) -> Result<VVal, StackAction> {
            let args = env.argv_ref();
            Ok(args[0].clone())
        }
        fn clone_ud(&self) -> Box<dyn crate::vval::VValUserData> {
            Box::new(self.clone())
        }
    }

    global_env.borrow_mut().add_func(
        "new_mytype",
        |_env: &mut Env, _argc: usize| {
            Ok(VVal::Usr(Box::new(MyType { x: Rc::new(RefCell::new((13, 42))) })))
        }, Some(0), Some(0));

    global_env.borrow_mut().add_func(
        "modify_mytype",
        |env: &mut Env, _argc: usize| {
            Ok(if let VVal::Usr(mut u) = env.arg(0) {
                if let Some(ud) = u.as_any().downcast_mut::<MyType>() {
                    ud.x.borrow_mut().0 += 1;
                    ud.x.borrow_mut().1 *= 2;
                    VVal::Int(ud.x.borrow().0 + ud.x.borrow().1)
                } else {
                    VVal::None
                }
            } else { VVal::None })
        }, Some(1), Some(1));

    let mut ctx = crate::compiler::EvalContext::new(global_env);

    let r = &mut ctx.eval(r#"
        !x = new_mytype[];
        !i = modify_mytype x;
        $[i, x, x.foo, x :foo2, x.foo[99], x[:kkk]]
    "#).unwrap();

    assert_eq!(
        r.s(),
        "$[98,$<MyType((14, 84))>,\"foo\",:foo2,$p(\"foo\",99),:kkk]",
        "Userdata implementation works");
}

#[test]
fn check_bytes_impl() {
    #[cfg(feature="serde_json")]
    assert_eq!(ve("std:ser:json $b\"abc\""),                         "\"[\\n  97,\\n  98,\\n  99\\n]\"", "JSON serializer for bytes ok");

    assert_eq!(ve("str $b\"abc\""),                              "\"abc\"", "Bytes to String by 1:1 Byte to Unicode Char mapping");
    assert_eq!(ve("str $b\"äbcß\""),                             "\"Ã¤bcÃ\\u{9f}\"", "Bytes to String by 1:1 Byte to Unicode Char mapping");
    assert_eq!(ve("std:str:from_utf8 $b\"äbcß\""),                   "\"äbcß\"", "Bytes to String from UTF8");
    assert_eq!(ve("std:str:from_utf8 $b\"\\xC4\\xC3\""),             "$e \"str:from_utf8 decoding error: invalid utf-8 sequence of 1 bytes from index 0\"", "Bytes to String from invalid UTF8");
    assert_eq!(ve("std:str:from_utf8_lossy $b\"\\xC4\\xC3\""),       "\"��\"", "Bytes to String from invalid UTF8 lossy");
    assert_eq!(ve("std:str:to_bytes \"aäß\""),                       "$b\"a\\xC3\\xA4\\xC3\\x9F\"", "Bytes from String as UTF8");
    assert_eq!(ve("std:str:from_utf8 ~ std:str:to_bytes \"aäß\""),       "\"aäß\"", "Bytes from String as UTF8 into String again");
    assert_eq!(ve("$b\"abc\" 1"),                                "$b\"b\"", "Get single byte from bytes");
    assert_eq!(ve("$b\"abcdef\" 0 2"),                           "$b\"ab\"", "Substring bytes operation");
    assert_eq!(ve("$b\"abcdef\" 3 3"),                           "$b\"def\"", "Substring bytes operation");
    assert_eq!(ve("$b\"abcdef\" $[3, 3]"),                       "$b\"def\"", "Substring bytes operation");
    assert_eq!(ve("$b\"abcdef\" $[3]"),                          "$b\"def\"", "Substring bytes operation");
    assert_eq!(ve("$b\"abcdef\" ${abcdef = 10}"),                "10", "Bytes as map key");
    assert_eq!(ve("std:bytes:to_vec $b\"abcdef\""),                  "$[97,98,99,100,101,102]", "bytes:to_vec");
    assert_eq!(ve("std:bytes:from_vec ~ std:bytes:to_vec $b\"abcdef\""), "$b\"abcdef\"", "bytes:from_vec");
    assert_eq!(ve("std:bytes:from_vec $[]"),                         "$b\"\"", "bytes:from_vec");
    assert_eq!(ve("std:bytes:from_vec $[1,2,3]"),                    "$b\"\\x01\\x02\\x03\"", "bytes:from_vec");

    assert_eq!(ve("std:bytes:to_hex $b\"abc\\xFF\""),                  "\"616263FF\"");
    assert_eq!(ve("std:bytes:to_hex $b\"abc\\xFF\" 6"),                "\"616263 FF\"");
    assert_eq!(ve("std:bytes:to_hex $b\"abc\\xFF\" 6 \":\""),          "\"616263:FF\"");
    assert_eq!(ve("std:bytes:to_hex $b\"abc\\xFF\" 1 \":\""),          "\"6:1:6:2:6:3:F:F\"");

    assert_eq!(ve("std:bytes:from_hex ~ std:bytes:to_hex $b\"abc\\xFF\""),         "$b\"abc\\xFF\"");
    assert_eq!(ve("std:bytes:from_hex ~ std:bytes:to_hex $b\"abc\\xFF\" 6"),       "$b\"abc\\xFF\"");
    assert_eq!(ve("std:bytes:from_hex ~ std:bytes:to_hex $b\"abc\\xFF\" 6 \":\""), "$b\"abc\\xFF\"");
    assert_eq!(ve("std:bytes:from_hex ~ std:bytes:to_hex $b\"abc\\xFF\" 1 \":\""), "$b\"abc\\xFF\"");
    assert_eq!(ve("std:bytes:from_hex ~ std:bytes:to_hex $b\"\\x00abc\\xFF\" 1 \":\""), "$b\"\\0abc\\xFF\"");

    assert_eq!(ve("std:str:to_char_vec $q ABC "), "$[65,66,67]");
    assert_eq!(ve("$q ABC | std:str:to_char_vec | std:str:from_char_vec"), "\"ABC\"");
}

#[test]
fn check_ref() {
    assert_eq!(ve("!:global x = 3; x"),                  "3");

    assert_eq!(ve("!x = $&&1; $*x"),                     "1");
    assert_eq!(ve("!x = $&&1; .*x = 2; $*x"),            "2");
    assert_eq!(ve("!:global x = $&&1; x"),               "$&&1");
    assert_eq!(ve("!:global x = $&&1; $*x"),             "1");
    assert_eq!(ve("!:global x = $&&1; .*x = 2; $*x"),    "2");
    assert_eq!(ve("!(x, y) = $[$&&1, $&&2]; $[$*x, $*y]"), "$[1,2]");
    assert_eq!(ve("!(x, y) = $[$&&1, $&&2]; $[x, y]"), "$[$&&1,$&&2]");
    assert_eq!(ve("!(x, y) = $[$&&1, $&&2]; .*(x, y) = $[33, 34]; $[x, y]"), "$[$&&33,$&&34]");
    assert_eq!(ve(r#"
            !:global (x, y) = $[$&&1, $&&2];
            .*(x, y) = $[33, 34];
            $[x, y]
        "#), "$[$&&33,$&&34]");
    assert_eq!(ve(r#"
            !(x, y) = $[$&&1, $&&2];
            std:assert_eq x &> type "ref_strong";
            !z = $w& y;
            !f = {
                .*x = $*x + 1;
                .z = z + 2;
                $[x, $:z]
            };
            !r = $[];
            std:push r ~ str f[];
            .x = $n;
            .y = $n;
            std:push r ~ str f[];
            $[r, z]
        "#), "$[$[\"$[$&&2,$&&4]\",\"$[1,$&&$n]\"],$n]");
    assert_eq!(ve(r#"
        !self = $&&${};
        !wself = $w& self;
        self.x = { wself.g = 10; wself.g };
        self.y = { wself.g * 10 };
        !r = $[];
        std:push r self.x[];
        std:push r self.y[];
        !f = self.y;
        .self = $n;
        std:push r f[];
        std:push r wself;
        r
    "#), "$[10,100,0,$n]");
}

#[test]
fn check_set_key() {
    assert_eq!(ve(r#"
        !self = ${};
        self.x = 22;
        self.x;
    "#), "22");
    assert_eq!(ve(r#"
        !self = $&&${};
        self.x = { 23 };
        self.x[];
    "#), "23");
}

#[test]
fn check_append_prepend() {
    assert_eq!(ve("std:append 1 2"),                    "$[1,2]");
    assert_eq!(ve("std:append $[1, 2] 3"),              "$[1,2,3]");
    assert_eq!(ve("std:append $[1, 2] 3 4 $[5]"),       "$[1,2,3,4,5]");
    assert_eq!(ve("std:append 1 2 3 4 $[5, 6, 7, 8]"),  "$[1,2,3,4,5,6,7,8]");
    assert_eq!(ve("std:append 1"),                      "$[1]");

    assert_eq!(ve("std:prepend 1 2"),                   "$[2,1]");
    assert_eq!(ve("std:prepend $[1, 2] 3"),             "$[3,1,2]");
    assert_eq!(ve("std:prepend $[1, 2] 3 4 $[5]"),      "$[5,4,3,1,2]");
    assert_eq!(ve("std:prepend 1 2 3 4 $[5, 6, 7, 8]"), "$[8,7,6,5,4,3,2,1]");
    assert_eq!(ve("std:prepend 1"),                     "$[1]");
}

#[test]
fn check_apply() {
    assert_eq!(ve("std:str:cat[[$[1,2,3]]]"), "\"123\"");
    assert_eq!(ve("std:assert_eq std:str:cat[[$[1,2,3]]] \"123\""), "$true");
    assert_eq!(ve("!a = $[4,5,6]; std:str:cat[[a]]"), "\"456\"");
}

#[test]
fn check_call_order() {
    assert_eq!(ve(r#"
        !v = $[];
        std:push v ~ ({
            std:push v 1;
            { std:push v $[3, _]; 4 }
        }[])[[$[{ std:push v 2; 3.5 }[]]]];
        v
    "#),
    "$[1,2,$[3,3.5],4]");
    assert_eq!(ve(r#"
        !v = $[];
        !get_func = {
            std:push v 1;
            {
                std:push v _;
                std:push v _1;
                std:push v _2;
                std:push v 5;
                6
            }
        };
        std:push v ~
            get_func[]
                {std:push v 2; 2.5}[]
                {std:push v 3; 3.5}[]
                {std:push v 4; 4.5}[];
        v
    "#),
    "$[1,2,3,4,2.5,3.5,4.5,5,6]");
}

#[test]
fn check_cyclic_str_write() {
    assert_eq!(ve(r#"!x = $&&0; .*x = x; x"#),  "$<1=>$&&$<1>");
    assert_eq!(ve(r#"!x = $&1;  .x = $:x; x"#), "$<1=>$&&$<1>");
    assert_eq!(ve(r#"!x = $&0;  .*x = $:x; !y = $w& x; y"#), "$<1=>$w&$<1>");
    assert_eq!(ve(r#"
        !x = $[1,2];
        !y = ${};
        y.x = x;
        std:push x y;
        x
    "#),
    "$<1=>$[1,2,${x=$<1>}]");
    assert_eq!(ve(r#"
        !x = $[1,2];
        !y = ${};
        !f = $[];
        std:push f f;
        std:push f x;
        y.x = x;
        std:push x y;
        std:push x x;
        std:push x f;
        x
    "#),
    "$<1=>$[1,2,${x=$<1>},$<1>,$<2=>$[$<2>,$<1>]]");

    assert_eq!(ve(r#"!x = $[]; std:push x $&&x; $[x.0, x]"#), "$[$<1=>$&&$<2=>$[$<1>],$<2>]");
    assert_eq!(ve(r#"
        !x  = $& ${};
        !x_ = $w& $:x;
        x.f = { x_.b };
        $[x.f, $:x]
    "#),
    "$[$<1=>&F{@[4,15:<compiler:s_eval>(Func)@f],amin=0,amax=0,locals=0,upvalues=$[$<2=>$w&${f=$<1>}]},$<2>]");

    assert_eq!(ve(r#"
        !x = $[];
        std:push x ~ $&$e x;
        x
    "#),
    "$<1=>$[$&$e[3,27:<compiler:s_eval>(Err)] $<1>]");
}

#[test]
fn check_byte_str_index() {
    assert_eq!(ve("$q$abc$ 0"), "\"a\"");
    assert_eq!(ve("$q$abc$ 2"), "\"c\"");
    assert_eq!(ve("0 $q$abc$"), "\"a\"");
    assert_eq!(ve("2 $q$abc$"), "\"c\"");
    assert_eq!(ve("$q$abc$.0"), "\"a\"");
    assert_eq!(ve("$q$abc$.2"), "\"c\"");
    assert_eq!(ve("$Q$abc$ 0"), "$b\"a\"");
    assert_eq!(ve("$Q$abc$ 2"), "$b\"c\"");
    assert_eq!(ve("0 $Q$abc$"), "$b\"a\"");
    assert_eq!(ve("2 $Q$abc$"), "$b\"c\"");
    assert_eq!(ve("$Q$abc$.0"), "$b\"a\"");
    assert_eq!(ve("$Q$abc$.2"), "$b\"c\"");
}

#[test]
fn check_num_funs() {
    assert_eq!(ve("std:num:ceil  1.0"), "1");
    assert_eq!(ve("std:num:ceil  1.1"), "2");
    assert_eq!(ve("std:num:ceil  1.5"), "2");
    assert_eq!(ve("std:num:ceil  1.9"), "2");
    assert_eq!(ve("std:num:floor  1.0"), "1");
    assert_eq!(ve("std:num:floor  1.1"), "1");
    assert_eq!(ve("std:num:floor  1.5"), "1");
    assert_eq!(ve("std:num:floor  1.9"), "1");
    assert_eq!(ve("std:num:round  1.0"), "1");
    assert_eq!(ve("std:num:round  1.1"), "1");
    assert_eq!(ve("std:num:round  1.5"), "2");
    assert_eq!(ve("std:num:round  1.9"), "2");
    assert_eq!(ve(
        "std:num:sqrt   2       | (\\_ * 10000000) | std:num:round"),
        "14142136");
    assert_eq!(ve(
        "std:num:cbrt   2       | (\\_ * 10000000) | std:num:round"),
        "12599210");
    assert_eq!(ve(
        "std:num:to_degrees   2 | (\\_ * 10000000) | std:num:round"),
        "1145915590");
    assert_eq!(ve(
        "std:num:to_radians   2 | (\\_ * 10000000) | std:num:round"),
        "349066");
    assert_eq!(ve(
        "std:num:tan   2        | (\\_ * 10000000) | std:num:round"),
        "-21850399");
    assert_eq!(ve(
        "std:num:tanh  2        | (\\_ * 10000000) | std:num:round"),
        "9640276");
    assert_eq!(ve(
        "std:num:sin   2        | (\\_ * 10000000) | std:num:round"),
        "9092974");
    assert_eq!(ve(
        "std:num:sinh  2        | (\\_ * 10000000) | std:num:round"),
        "36268604");
    assert_eq!(ve(
        "std:num:cos   2        | (\\_ * 10000000) | std:num:round"),
        "-4161468");
    assert_eq!(ve(
        "std:num:cosh  2        | (\\_ * 10000000) | std:num:round"),
        "37621957");
    assert_eq!(ve(
        "std:num:atan   2       | (\\_ * 10000000) | std:num:round"),
        "11071487");
    assert_eq!(ve(
        "std:num:atanh  0.5     | (\\_ * 10000000) | std:num:round"),
        "5493061");
    assert_eq!(ve(
        "std:num:asin   0.5     | (\\_ * 10000000) | std:num:round"),
        "5235988");
    assert_eq!(ve(
        "std:num:asinh  0.5     | (\\_ * 10000000) | std:num:round"),
        "4812118");
    assert_eq!(ve(
        "std:num:acos   0.5     | (\\_ * 10000000) | std:num:round"),
        "10471976");
    assert_eq!(ve(
        "std:num:acosh  2.1     | (\\_ * 10000000) | std:num:round"),
        "13728591");
    assert_eq!(ve(
        "std:num:ln     200     | (\\_ * 10000000) | std:num:round"),
        "52983174");
    assert_eq!(ve(
        "std:num:log2   200     | (\\_ * 10000000) | std:num:round"),
        "76438562");
    assert_eq!(ve(
        "std:num:log10  200     | (\\_ * 10000000) | std:num:round"),
        "23010300");
    assert_eq!(ve(
        "std:num:exp_m1   2     | (\\_ * 10000000) | std:num:round"),
        "63890561");
    assert_eq!(ve(
        "std:num:exp      2     | (\\_ * 10000000) | std:num:round"),
        "73890561");
    assert_eq!(ve(
        "std:num:exp2   10"),
        "1024");
    assert_eq!(ve(
        "std:num:log   100 3    | (\\_ * 10000000) | std:num:round"),
        "41918065");
    assert_eq!(ve("std:num:pow   100 3"), "1000000");
    assert_eq!(ve(
        "std:num:pow   100 3.1  | (\\_ * 10000000) | std:num:round"),
        "15848931924611");
    assert_eq!(ve(
        "std:num:abs   -1.2"),
        "1.2");
    assert_eq!(ve("(std:num:abs  -1) * 2"), "2");
}

#[test]
fn check_hash_fnv1() {
    assert_eq!(ve("std:hash:fnv1a 123123123"), "3905796366342510356");
    assert_eq!(ve("std:hash:fnv1a 231.2"), "-1882808912766899311");
    assert_eq!(ve("std:hash:fnv1a 231.1"), "4682567979461110603");
    assert_eq!(ve("std:hash:fnv1a :123123123"), "-7308283643128320213");
    assert_eq!(ve("(std:hash:fnv1a \"a\") - 0xaf63dc4c8601ec8c"), "0");
    assert_eq!(ve("(std:hash:fnv1a \"foo\") - 0xdcb27518fed9d577"), "0");
    assert_eq!(ve("(std:hash:fnv1a \"fo\" :o) - 0xdcb27518fed9d577"), "0");
    assert_eq!(ve("(std:hash:fnv1a \"f\" :o :o) - 0xdcb27518fed9d577"), "0");
    assert_eq!(ve("(std:hash:fnv1a \"\")  - 0xcbf29ce484222325"), "0");
    assert_eq!(ve("(std:hash:fnv1a \"http://www.isthe.com/chongo/tech/math/prime/mersenne.html#largest\")  - 0x8e87d7e7472b3883"), "0");
}

#[test]
fn string_map_with_function() {
    assert_eq!(ve("$@v $q$abcdef$ $+"), "$[\"a\",\"b\",\"c\",\"d\",\"e\",\"f\"]");
    assert_eq!(ve("$@v $b\"abcdef\" $+"), "$[$b\"a\",$b\"b\",$b\"c\",$b\"d\",$b\"e\",$b\"f\"]");
}

#[test]
fn map_over_map() {
    assert_eq!(ve(
        "!sum = $&0; ${a=10, b=20, c=30} {|2| .sum = sum + _; }; $*sum"),
        "60");
}

#[test]
fn check_int_float_conversion() {
    assert_eq!(ve("std:num:int_to_open01 0"),         "0.00000000000000011102230246251565");
    assert_eq!(ve("std:num:int_to_open01 -1"),        "0.9999999999999999");
    assert_eq!(ve("std:num:int_to_open_closed01 0"),  "0.00000000000000011102230246251565");
    assert_eq!(ve("std:num:int_to_open_closed01 -1"), "1");
    assert_eq!(ve("std:num:int_to_closed_open01 0"),  "0");
    assert_eq!(ve("std:num:int_to_closed_open01 -1"), "0.9999999999999999");
}

#[test]
fn check_splitmix64() {
    assert_eq!(ve(r"
        !s = std:rand:split_mix64_new_from 120312302310;
        std:rand:split_mix64_next s
    "), "4473449133009263371");
    assert_eq!(ve(r"
        !s = std:rand:split_mix64_new_from 120312302310;
        std:rand:split_mix64_next s 4
    "), "$[4473449133009263371,-9009341174627168353,7739434774028954414,-453282142843114385]");
    assert_eq!(ve(r"
        !s = std:rand:split_mix64_new_from 120312302310;
        std:rand:split_mix64_next_open01 s 4
    "), "$[0.24250616342560194,0.5116026362903058,0.41955559979060253,0.9754275257990305]");
    assert_eq!(ve(r"
        !s = std:rand:split_mix64_new_from 120312302310;
        std:rand:split_mix64_next_open_closed01 s 4
    "), "$[0.24250616342560205,0.5116026362903059,0.41955559979060264,0.9754275257990306]");
    assert_eq!(ve(r"
        !s = std:rand:split_mix64_new_from 120312302310;
        std:rand:split_mix64_next_closed_open01 s 4
    "), "$[0.24250616342560194,0.5116026362903058,0.41955559979060253,0.9754275257990305]");
    assert_eq!(ve(r"
        !s = std:rand:split_mix64_new_from 120312302310;
        std:rand:split_mix64_next_open01 s
    "), "0.24250616342560194");
}

#[test]
fn check_user_obj_macro() {
    use crate::set_vval_method;

    let o = VVal::map();
    let oo = VVal::vec();
    oo.push(VVal::Int(10));
    set_vval_method!(o, oo, get_it,   None, None, _env, _argc, { Ok(oo.at(0).unwrap_or(VVal::Int(99))) });
    set_vval_method!(o, oo, get_it2x, None, None, _env, _argc, { Ok(VVal::Int(oo.at(0).unwrap_or(VVal::Int(99)).i() * 2)) });

    let mut ctx = EvalContext::new_default();
    ctx.set_global_var("O", &o);
    assert_eq!(ctx.eval("O.get_it[]").unwrap().s(), "10");
    oo.set_at(0, VVal::Int(11));
    assert_eq!(ctx.eval("O.get_it2x[]").unwrap().s(), "22");
}

#[test]
fn check_for() {
    assert_eq!(
        ve("!o = $&$q 1 ; for :XYZ \\.o = _ o; $*o"),
        "\"ZYX1\"");
    assert_eq!(
        ve("!r = $&:XYZ; !o = $&$q 1 ; for ($w& r) \\.o = _ o; $*o"),
        "\"ZYX1\"");
    assert_eq!(
        ve("!o = $&$q 1 ; for $&:XYZ \\.o = _ o; $*o"),
        "\"ZYX1\"");
    assert_eq!(
        ve("!o = $&$q 1 ; for $&&:XYZ \\.o = _ o; $*o"),
        "\"ZYX1\"");
    assert_eq!(
        ve("!o = $&$q 1 ; for (std:to_drop {||}) \\.o = _ o; $*o"),
        "std:to_drop[&F{@[1,32:<compiler:s_eval>(Func)@o],amin=any,amax=any,locals=0,upvalues=$[]}]");
    assert_eq!(
        ve("!o = $&$q 1 ; for \"XYZ\" \\.o = _ o; $*o"),
        "\"ZYX1\"");
    assert_eq!(
        ve("!o = $&$b\"L\"; for $b\"@XZ\" \\.o = _ o; $*o"),
        "$b\"ZX@L\"");
    assert_eq!(
        ve("!o = $&0; for $[1,2,3] \\.o = o + _; $*o"), "6");
    assert_eq!(
        ve(r"
            !x = $&0;
            !o = $&0;
            for ${a=3, b=2, c=4} {
                .x = x + (@ | 1 | std:bytes:to_vec | 0);
                .o = _ + o;
            };
            $[x, o]
        "), "$[294,9]");
}

#[test]
fn check_splices() {
    assert_eq!(ve("${ a = 10, *${ b = 2 }}.b"), "2");
    assert_eq!(ve("${*10}"), "${=10}");
    assert_eq!(ve("!it = $iter ${a=33}; ${*it}"), "${a=33}");
    assert_eq!(ve("!a = ${a=10}; !b = ${b = 3}; ${*a, *b}.b"), "3");
    assert_eq!(ve("$[1,2,*$[3,4]].2"), "3");
    assert_eq!(ve("!a = $[1,2]; !b = $[3,4]; $[*a, *b].2"), "3");
}

#[test]
fn check_shuffle() {
    assert_eq!(ve(r"
        !sm = std:rand:split_mix64_new_from 1234;
        std:shuffle { std:rand:split_mix64_next sm }
            $[1,2,3,4,5,6,7,8];
    "), "$[2,1,7,4,8,5,3,6]");
}

#[test]
fn check_sort() {
    assert_eq!(ve("std:sort std:cmp:str:asc  $[:c, :x, :a, :b]"),    "$[:a,:b,:c,:x]");
    assert_eq!(ve("std:sort std:cmp:str:desc $[:c, :x, :a, :b]"),    "$[:x,:c,:b,:a]");
    assert_eq!(ve("std:sort std:cmp:str:asc  $[3, 2, 5, 9, 0, -1]"), "$[-1,0,2,3,5,9]");
    assert_eq!(ve("std:sort std:cmp:str:desc $[3, 2, 5, 9, 0, -1]"), "$[9,5,3,2,0,-1]");
    assert_eq!(ve("std:sort std:cmp:num:asc  $[3, 2, 5, 9, 0, -1]"), "$[-1,0,2,3,5,9]");
    assert_eq!(ve("std:sort std:cmp:num:desc $[3, 2, 5, 9, 0, -1]"), "$[9,5,3,2,0,-1]");
}

#[test]
fn check_copy() {
    assert_eq!(ve("!a = $[1,2,3]; a.0 = 10; !b = std:copy a; b.1 = 20; $[a,b]"),
               "$[$[10,2,3],$[10,20,3]]");
    assert_eq!(ve("!a = ${a=1}; a.a = 10; !b = std:copy a; b.a = 20; $[a,b]"),
               "$[${a=10},${a=20}]");
}

#[test]
fn check_borrow_error() {
    assert_eq!(ve(r"
        !x = $[1,2,3];
        x { x.1 = _; }
    "),
    "EXEC ERR: Caught [3,11:<compiler:s_eval>(Func)@x]=>\
    [3,11:<compiler:s_eval>(Call)] SA::Panic(\"Can\\\'t mutate borrowed value: $[1,2,3]\")");

    assert_eq!(ve(r"
        !x = ${a=1};
        x { x.a = $[_, _1]; }
    "),
    "EXEC ERR: Caught [3,11:<compiler:s_eval>(Func)@a]=>\
    [3,11:<compiler:s_eval>(Call)] SA::Panic(\"Can\\\'t mutate borrowed value: ${a=1}\")");

    assert_eq!(ve(r"
        !x = $[1,2,3];
        x { std:prepend x $[_] }
    "),
    "EXEC ERR: Caught [3,25:<compiler:s_eval>(Call)]=>\
    [3,11:<compiler:s_eval>(Func)@x]=>\
    [3,11:<compiler:s_eval>(Call)] SA::Panic(\"Can\\\'t mutate borrowed value: $[1,2,3]\")");

    assert_eq!(ve(r"
        !x = $[1,2,3];
        x { std:append x $[_] }
    "),
    "EXEC ERR: Caught [3,24:<compiler:s_eval>(Call)]=>\
    [3,11:<compiler:s_eval>(Func)@x]=>\
    [3,11:<compiler:s_eval>(Call)] SA::Panic(\"Can\\\'t mutate borrowed value: $[1,2,3]\")");

    assert_eq!(ve(r"
        !x = $[1,2,3];
        x { std:take 2 x; _ }
    "),
    "EXEC ERR: Caught [3,22:<compiler:s_eval>(Call)]=>\
    [3,11:<compiler:s_eval>(Func)@x]=>\
    [3,11:<compiler:s_eval>(Call)] SA::Panic(\"Can\\\'t mutate borrowed value: $[1,2,3]\")");
}

#[test]
fn check_test_import() {
    assert_eq!(ve(r"
        !@import x tests:test_mod_r1;
        x:f[10]
    "), "40");
    assert_eq!(ve(r"
        !@import x tests:test_paths_mod;
        x:xxx[]
    "), "123");
}

#[test]
fn check_test_module_imp_wlambda() {
    assert_eq!(ve(r"
        !@import x tests:test_mod_r2;
        x:s 1.4 => $[:x];
    "), "\"$p(1.4,$[:x])\"");
    assert_eq!(ve(r"
        !@import x tests:test_mod_r3;
        $[x:s 1.4 => $[:x], x:s2 1.4 => $[:x]]
    "), "$[\"$p(1.4,$[:x])\",\"$p(1.4,$[:x])\"]");
}

#[test]
fn check_field_access() {
    assert_eq!(ve("$[1,$[1,2,$[1,2,3]]].1"),                                 "$[1,2,$[1,2,3]]");
    assert_eq!(ve("$[1,$[1,2,$[1,2,3]]].1.2"),                               "$[1,2,3]");
    assert_eq!(ve("$[1,$[1,2,$[1,2,3]]].1.2.3"),                             "$n");
    assert_eq!(ve("$[1,$[1,2,$[1,2,3]]].1.2.2"),                             "3");
    assert_eq!(ve("2 ~ 2 ~ 1 $[1,$[1,2,$[1,2,3]]]"),                         "3");
    assert_eq!(ve("$[1,$[1,2,$[1,2,3]]].(0 + 1)"),                           "$[1,2,$[1,2,3]]");
    assert_eq!(ve("$[1,$[1,2,$[1,2,3]]].(0 + 1).(1 + 1)"),                   "$[1,2,3]");
    assert_eq!(ve("$[1,$[1,2,$[1,2,3]]].(0 + 1).(1 + 1).(1 + 1)"),           "3");
    assert_eq!(ve("${a=${b=${c=9}}}.a"),                                      "${b=${c=9}}");
    assert_eq!(ve("${a=${b=${c=9}}}.a.b"),                                    "${c=9}");
    assert_eq!(ve("${a=${b=${c=9}}}.a.b.c"),                                  "9");
    assert_eq!(ve("${a=${b=${c=9}}}.\"a\".\"b\".c"),                          "9");
    assert_eq!(ve("${a=${b=${c=9}}}.a.\"b\".c"),                              "9");
    assert_eq!(ve("${a=${b=${c=9}}}.\"a\".\"b\".\"c\""),                      "9");
    assert_eq!(ve("${a=${b=${c=9}}}.(\"a\" \"\").\"b\".\"c\""),               "9");
    assert_eq!(ve("${a=${b=${c=9}}}.(\"a\" \"\").(\"b\" \"\").(\"c\" \"\")"), "9");
}

#[test]
fn check_method_calls() {
    // Idiomatic class making:
    assert_eq!(ve(r"
        !class = ${
            new = {!(x) = @;
                ${
                    _proto = $self,
                    x = x,
                }
            },
            meth_a = { $self.x * _ },
        };
        !instance = class.new 20;
        instance.meth_a 22;
    "), "440");
    assert_eq!(ve("!v = $&${ _proto = ${ a = { 11 } } }; v.(\"\" \"a\")[]"), "11");
    assert_eq!(ve("!v = $&${ _proto = ${ a = { 10 } } }; v.a[]"), "10");

    // Simple vector call table access still works as usual:
    assert_eq!(ve("!v = $[{ _ }]; v.0 20"),                       "20");
    assert_eq!(ve("!v = $[1,2,$[10,{ _ }]]; v.2.1 20"),           "20");
    assert_eq!(ve("!v = $[$[1,2,$[10,{ _ }]]]; v.0.2.1 20"),      "20");
    assert_eq!(ve("!v = $[$[$[1,2,$[10,{ _ }]]]]; v.0.0.2.1 20"), "20");

    // Does it work on references?
    assert_eq!(ve(r"
        !class = ${ a = { 10 }};
        !v = $&${_proto = class};
        v.a[]
    "), "10");

    // Does it work with arrays?
    assert_eq!(ve(r"
        !class = ${ a = { 11 }};
        !v = $[class];
        v.a[]
    "), "11");

    // Does it work with arrays and $data
    assert_eq!(ve(r"
        !class = ${ a = { $s.b[] * $d.x }, b = { 10 } };
        !v = $[class, ${ x = 10 }];
        v.a[]
    "), "100");

    // Does it work with $data?
    assert_eq!(ve(r"
        !class = ${ a = { $s.b[] * $d.x }, b = { 10 } };
        !v = ${ _proto = class, _data = ${ x = 11 } };
        v.a[]
    "), "110");

    // Idiomatic class making:
    assert_eq!(ve(r"
        !class = ${
            new = {!(x) = @;
                ${
                    _proto = $self,
                    x = x,
                }
            },
            meth_a = { $self.x * _ },
        };
        !instance = class.new 20;
        instance.meth_a 22;
    "), "440");

    // Idiomatic class making and recursive $self access:
    assert_eq!(ve(r"
        !class = ${
            new = {!(x) = @;
                ${
                    _proto = $self,
                    x = x,
                }
            },
            meth_a = { $self.meth_b _ },
            meth_b = { $self.x * _ }
        };
        !instance = class.new 20;
        instance.meth_a 23;
    "), "460");

    assert_eq!(ve(r"
        !class = ${
            new = {!(x) = @;
                ${
                    _proto = $self,
                    x = x,
                }
            },
            # works because $self is still set when woop is called:
            meth_a = { !woop = $self._proto.meth_b; woop _ },
            meth_b = { $self.x * _ + 1 }
        };
        !instance = class.new 20;
        instance.meth_a 23;
    "), "461");

    assert_eq!(ve(r"
        !class_b = ${
            new = { ${ _proto = $self, l = 11 } },
            ggg = { $self.l * 100 },
        };
        !class = ${
            new = {!(x) = @;
                ${
                    _proto = $self,
                    x = x,
                }
            },
            # works because $self is still set when woop is called:
            meth_a = { $self.meth_b _ },
            meth_b = { $self.x * _.ggg[] + 2 }
        };
        !instance = class.new 20;
        !instance_b = class_b.new[];
        instance.meth_a instance_b;
    "), "22002");

    // Access by symbol/string
    assert_eq!(ve(r"
        !x = $&$n;
        !o = ${ y = 99, a = { .x = $[$self.y, _] } };
        o.a 10;
        $*x
    "), "$[99,10]");
    assert_eq!(ve(r"
        !x = $&$n;
        !o = ${ b = ${ y = 99, a = { .x = $[$self.y, _] } } };
        o.b.a 10;
        $*x
    "), "$[99,10]");
    assert_eq!(ve(r"
        !x = $&$n;
        !o = ${ c = ${ b = ${ y = 99, a = { .x = $[$self.y, _] } } } };
        o.c.b.a 10;
        $*x
    "), "$[99,10]");

    // Access by string
    assert_eq!(ve(r"
        !x = $&$n;
        !o = ${ d = ${ c = ${ b = ${ y = 99, a = { .x = $[$self.y, _] } } } } };
        o.d.c.b.($q$a$) 10;
        $*x
    "), "$[99,10]");

    // Access by Key/Call
    assert_eq!(ve(r"
        !x = $&$n;
        !o = ${ y = 99, a = { .x = $[$self.y, _] } };
        o.($q$a$ $q$$) 11;
        $*x
    "), "$[99,11]");
    assert_eq!(ve(r"
        !x = $&$n;
        !o = ${ y = 99, a = { .x = $[$self.y, _] } };
        !mkkey = { :a };
        o.(mkkey[]) 11;
        $*x
    "), "$[99,11]");
    assert_eq!(ve(r"
        !x = $&$n;
        !o = ${ b = ${ y = 99, a = { .x = $[$self.y, _] } } };
        o.b.($q$a$ $q$$) 11;
        $*x
    "), "$[99,11]");
    assert_eq!(ve(r"
        !x = $&$n;
        !o = ${ c = ${ b = ${ y = 99, a = { .x = $[$self.y, _] } } } };
        o.c.b.($q$a$ $q$$) 11;
        $*x
    "), "$[99,11]");
    assert_eq!(ve(r"
        !x = $&$n;
        !o = ${ d = ${ c = ${ b = ${ y = 99, a = { .x = $[$self.y, _] } } } } };
        o.d.c.b.($q$a$ $q$$) 11;
        $*x
    "), "$[99,11]");

    // Prototyped inheritance:
    assert_eq!(ve(r"
        !x = $&$n;
        !class = ${ a = { .x = $[$self.y, _] } };
        !o = ${ y = 99, _proto = class };
        o.a 10;
        $*x
    "), "$[99,10]");

    // Prototyped multi level inheritance:
    assert_eq!(ve(r"
        !x = $&$n;
        !super = ${ a = { .x = $[$self.y, _, $self.b[]] } };
        !class = ${ _proto = super, b = { 13 } };
        !o = ${ y = 99, _proto = class };
        o.a 14;
        $*x
    "), "$[99,14,13]");
}

#[test]
fn capture_ref_semantics() {
    assert_eq!(ve(r" !x = $& 10;   x "),            "10");
    assert_eq!(ve(r" !x = $& 10; $*x "),            "10");
    assert_eq!(ve(r" !x = $& 10; $:x "),            "$&&10");
    assert_eq!(ve(r" !x = 10;     !y = { x }[]; $[x,  y] "),         "$[10,10]");
    assert_eq!(ve(r" !x = 10;     !y = { x }[]; $[$*x, y] "),        "$[10,10]");
    assert_eq!(ve(r" !x = 10;     !y = { x }[]; $[$:x, y] "),        "$[$&&10,10]");
    assert_eq!(ve(r" !x = $& 10;  !y = { x }[]; $[x,  y] "),         "$[10,10]");
    assert_eq!(ve(r" !x = $& 10;  !y = { x }[]; $[$*x, y] "),        "$[10,10]");
    assert_eq!(ve(r" !x = $& 10;  !y = { x }[]; $[$:x, y] "),        "$[$&&10,10]");
    assert_eq!(ve(r" !x = $&& 10; !y = { x }[]; $[x, y] "),          "$[$<1=>$&&10,$<1>]");
    assert_eq!(ve(r" !x = $&& 10; !y = { x }[]; $[$*x, y] "),        "$[10,$&&10]");
    assert_eq!(ve(r" !x = $&& 10; !y = { x }[]; $[$:x, y] "),        "$[$&&$<1=>$&&10,$<1>]");

    assert_eq!(ve(r" !x = $& 10;  !y = std:ref:weaken $:x;   y "),       "$n");
    assert_eq!(ve(r" !x = $& 10;  !y = std:ref:weaken $:x; $*y "),       "10");
    assert_eq!(ve(r" !x = $& 10;  !y = std:ref:weaken $:x; $:y "),       "$&&10");
    assert_eq!(ve(r" !x = $&& 10; !y = std:ref:weaken $:x;   y "),       "$n");
    assert_eq!(ve(r" !x = $&& 10; !y = std:ref:weaken $:x; $*y "),       "10");
    assert_eq!(ve(r" !x = $&& 10; !y = std:ref:weaken $:x; $:y "),       "$&&10");

    assert_eq!(ve("!x = 10; !y = { $:x }[]; .x = 20; y => type <& y"),                          "$p($&&20,\"ref_strong\")");
    assert_eq!(ve("!x = 10; !y = { std:ref:hide $:x }[];       .x = 20; y => type <& y"),           "$p(20,\"integer\")");
    assert_eq!(ve("!x = 10; !y = { std:ref:strengthen $:x }[]; .x = 20; .y = 11; $[x, y]"),         "$[20,11]");
    assert_eq!(ve("!x = 10; !y = { std:ref:strengthen $:x }[]; .x = 20; .*y = 11; $[x, $*y, y]"),   "$[11,11,$&&11]");

    assert_eq!(ve("!x =     10; !y = $:x; .x  = 11; $[x,y,$:y]"), "$[11,$<1=>$&&10,$<1>]");
    assert_eq!(ve("!x = $&  10; !y = $:x; .x  = 11; $[x,y,$:y]"), "$[11,$<1=>$&&11,$<1>]");
    assert_eq!(ve("!x = $&& 10; !y = $:x; .x  = 11; $[x,y,$:y]"), "$[11,$<1=>$&&10,$<1>]");
    assert_eq!(ve("!x =     10; !y = $:x; .*x = 11; $[x,y,$:y]"), "$[11,$<1=>$&&10,$<1>]");
    assert_eq!(ve("!x = $&  10; !y = $:x; .*x = 11; $[x,y,$:y]"), "$[11,$<1=>$&&11,$<1>]");
    assert_eq!(ve("!x = $&& 10; !y = $:x; .*x = 11; $[x,y,$:y]"), "$[$<1=>$&&11,$<1>,$<1>]");
    assert_eq!(ve(r"!x_ = $&& 10; !x = $w& x_;
                                !y = $:x; .*x = 11; $[x,y,$:y]"), "$[$<1=>$w&11,$<1>,$<1>]");

    assert_eq!(ve("!x =     10; { !y = $:x; .x  = 11; $[x,y,$:y] }[]"), "$[11,$<1=>$&&11,$<1>]");
    assert_eq!(ve("!x = $&  10; { !y = $:x; .x  = 11; $[x,y,$:y] }[]"), "$[11,$<1=>$&&11,$<1>]");
    assert_eq!(ve("!x = $&& 10; { !y = $:x; .x  = 11; $[x,y,$:y] }[]"), "$[11,$<1=>$&&11,$<1>]");
    assert_eq!(ve(r"!x_ = $&& 10; !x = $w& x_;
                                { !y = $:x; .x  = 11; $[x,y,$:y] }[]"), "$[11,$<1=>$&&11,$<1>]");
    assert_eq!(ve("!x =     10; { !y = $:x; .*x = 11; $[x,y,$:y] }[]"), "$[11,$<1=>$&&11,$<1>]");
    assert_eq!(ve("!x = $&  10; { !y = $:x; .*x = 11; $[x,y,$:y] }[]"), "$[11,$<1=>$&&11,$<1>]");
    assert_eq!(ve("!x = $&& 10; { !y = $:x; .*x = 11; $[x,y,$:y] }[]"), "$[$<1=>$&&11,$<2=>$&&$<1>,$<2>]");
    assert_eq!(ve(r"!x_ = $&& 10; !x = $w& x_;
                                { !y = $:x; .*x = 11; $[x,y,$:y] }[]"), "$[11,$<1=>$&&11,$<1>]");

    assert_eq!(ve("!x =     10; { .x = 13; { !y = $:x; .x  = 11; $[x,y] }[] }[]"), "$[11,$&&11]");
    assert_eq!(ve("!x = $&  10; { .x = 13; { !y = $:x; .x  = 11; $[x,y] }[] }[]"), "$[11,$&&11]");
    assert_eq!(ve("!x = $&& 10; { .x = 13; { !y = $:x; .x  = 11; $[x,y] }[] }[]"), "$[11,$&&11]");
    assert_eq!(ve(r"!x_ = $&& 10; !x = $w& x_;
                                { .x = 13; { !y = $:x; .x  = 11; $[x,y] }[] }[]"), "$[11,$&&11]");
    assert_eq!(ve("!x =     10; { .x = 13; { !y = $:x; .*x = 11; $[x,y] }[] }[]"), "$[11,$&&11]");
    assert_eq!(ve("!x = $&  10; { .x = 13; { !y = $:x; .*x = 11; $[x,y] }[] }[]"), "$[11,$&&11]");
    assert_eq!(ve("!x = $&& 10; { .x = 13; { !y = $:x; .*x = 11; $[x,y] }[] }[]"), "$[11,$&&11]");
    assert_eq!(ve(r"!x_ = $&& 10; !x = $w& x_;
                                { .x = 13; { !y = $:x; .*x = 11; $[x,y] }[] }[]"), "$[11,$&&11]");
}

#[test]
fn closure_generator() {
    assert_eq!(ve(r"
        !mk_gen = {
            !x = $& 0; # strongly captured does keep it alive!
            { .x = x + 1; x }
        };

        !g1 = mk_gen[];
        !g2 = mk_gen[];
        $[g1[], g2[]]
    "), "$[1,1]");

    assert_eq!(ve(r"
        !mk_gen = {
            !x = 0; # strongly captured does keep it alive!
            { .x = x + 1; x }
        };

        !g1 = mk_gen[];
        !g2 = mk_gen[];
        $[g1[], g2[]]
    "), "$[1,1]");

    assert_eq!(ve(r"
        !mk_gen = {
            !x = $&& 0; # strongly captured keeps alive!
            { .*x = $*x + 1; $*x }
        };

        !g1 = mk_gen[];
        !g2 = mk_gen[];
        g1[];
        g1[];
        g2[];
        g1[];
        g2[];
        $[g1[], g2[]]
    "), "$[4,3]");
}

#[test]
fn ref_semantics() {
    assert_eq!(ve(r"
        !dropped = $false;
        !self = ${};
        self.drop = std:to_drop {|| .dropped = $true; };
        self.foo = { self.x = self.x + 1; self.x };
        self.x = 10;
        !ret = self.foo[];
        !ret2 = self.x;
        .self = $n;
        $[ret, ret2, dropped]
    "), "$[11,11,$true]");

    assert_eq!(ve(r"
        !dropped = $false;
        !self = $n;
        .self = ${
            drop = std:to_drop {|| .dropped = $true; },
            foo  = { self.x = self.x + 1; self.x },
            x    = 10,
        };
        !ret = self.foo[];
        !ret2 = self.x;
        .self = $n;
        $[ret, ret2, dropped]
    "), "$[11,11,$true]");

    assert_eq!(ve(r"
        !x = 10;
        { .x = 20 }[];
        x
    "), "20");
    assert_eq!(ve(r"
        !x = $& 10;
        { .x = 20 }[];
        x
    "), "20");
    assert_eq!(ve(r"
        !x = $&& 10;
        { .x = 20 }[];
        $*x
    "), "20");

    assert_eq!(ve(r"
        !x = 10;
        { .x = 20 }[];
        .x = x + 1;
        x
    "), "21");
    assert_eq!(ve(r"
        !x = $& 10;
        { .x = x + 1 }[];
        .x = x + 1;
        x
    "), "12");
    assert_eq!(ve(r"
        !x = $&& 10;
        { .x = 20 }[];
        .x = $*x + 1;
        $*x
    "), "21");

    assert_eq!(ve(r"
        !x = 10;
        !f = { .x = x + 1 };
        f[];
        .x = x + 1;
        f[];
        x
    "), "13");

    assert_eq!(ve(r"
        !x = $& 10;
        !f = { .x = x + 1 };
        f[];
        .x = x + 1;
        f[];
        x
    "), "13");

    assert_eq!(ve(r"
        !x = $&& 10;
        !f = { .x = x + 1 };
        f[];
        .*x = $*x + 1;
        f[];
        $*x
    "), "13");

    assert_eq!(ve(r"
        !x = $&& 19;
        !y = std:ref:weaken x;
        !f = { y }; # weak refs are captured and stay weak
        !a = str f[];
        .x = $n;
        !b = str f[];
        std:str:join $q$,$ $[a, b];
    "), "\"19,\"");
}

#[test]
fn check_trim() {
    assert_eq!(ve("$qX foo X | std:str:trim_start"), "\"foo \"");
    assert_eq!(ve("$qX foo X | std:str:trim_end"),   "\" foo\"");
    assert_eq!(ve("$qX foo X | std:str:trim"),       "\"foo\"");
    assert_eq!(ve("$qX foo \n X | std:str:trim"),    "\"foo\"");
}

#[test]
fn check_accumulator() {
    assert_eq!(ve(r"$@v   $[1,2,3]\$+2*_"),         "$[2,4,6]");
    assert_eq!(ve(r"$@vec $[1,2,3]\$+2*_"),         "$[2,4,6]");

    assert_eq!(ve(r"$@i   $[1,2,3]\$+_"),           "6");
    assert_eq!(ve(r"$@int $[1,2,3]\$+_"),           "6");

    assert_eq!(ve(r"$@s      $[1,2,3]\$+_"),        "\"123\"");
    assert_eq!(ve(r"$@string $[1,2,3]\$+_"),        "\"123\"");

    assert_eq!(ve(r"$@b      $[1,2,3]\$+_"),        "$b\"\\x01\\x02\\x03\"");
    assert_eq!(ve(r"$@bytes  $[1,2,3]\$+_"),        "$b\"\\x01\\x02\\x03\"");

    assert_eq!(ve(r"std:num:round ~ 10.0 * $@f     $[1.1,2.1,3.1]\$+_"), "63");
    assert_eq!(ve(r"std:num:round ~ 10.0 * $@float $[1.1,2.1,3.1]\$+_"), "63");

    assert_eq!(ve(r"($@m   $[1,2,3]\$+_ 2*_).2"),   "4");
    assert_eq!(ve(r"($@map $[1,2,3]\$+_ 2*_).2"),   "4");

    assert_eq!(ve("$@s $+10"),        "\"10\"");
    assert_eq!(ve("$@s $+10.1"),      "\"10.1\"");
    assert_eq!(ve("$@s $+$b\"ABC\""), "\"ABC\"");
    assert_eq!(ve("$@s $+$t"),        "\"$true\"");
    assert_eq!(ve("$@s $+$f"),        "\"$false\"");
    assert_eq!(ve("$@s $+\"ABC\""),   "\"ABC\"");

    assert_eq!(ve("$@b $+10"),        "$b\"\\n\"");
    assert_eq!(ve("$@b $+10.1"),      "$b\"\\n\"");
    assert_eq!(ve("$@b $+$b\"ABC\""), "$b\"ABC\"");
    assert_eq!(ve("$@b $+$t"),        "$b\"\\x01\"");
    assert_eq!(ve("$@b $+$f"),        "$b\"\\0\"");
    assert_eq!(ve("$@b $+\"ABC\""),   "$b\"ABC\"");

    assert_eq!(ve(r"
        $@v { !s = $@s { $+ :a; $+ :b }[]; $+ s; $+ s }[]
    "), "$[$<1=>\"ab\",$<1>]");
    assert_eq!(ve(r"
        $@v $+ ($@s $[1,2,3] \$+ _)
    "), "$[\"123\"]");
    assert_eq!(ve(r"
        !f = {
            $@v $+ ($@s $[1,2,3] \$+ _)
        };
        $@m $+ :j f[]
    "), "${j=$[\"123\"]}");
    assert_eq!(ve(r"
        !f = \:x{
            $@v $+ ($@s
                (return :x 10))
        };
        $@m $+ :l f[]
    "), "${l=10}");

    assert_eq!(ve(r"
        !res = $[];
        std:push res $@s iter i $i(1, 3) {
            !x = $@@;
            $+ ~ str i;
            std:push res $p(x, $@@);
        };
    "), "$[$p(\"\",$<1=>\"1\"),$p($<1>,$<2=>\"12\"),$<2>]");

    assert_eq!(ve(r#"$@i $p(";", 0) "1;3;44;2;4" |> $+"#), "54");
}

#[test]
fn check_return_sp() {
    assert_eq!(ve(r"
        !:global g = {|| 11 };
        !:global f = { g (return 10) };
        f[];
    "), "10");
    assert_eq!(ve("{|| std:num:log2 (return 12) }[4,5]"), "12");
    assert_eq!(ve(r"
        {|| std:num:log2 (+ 5 6) (return 13) (+ 1 2) (+ 3 4)}[4,5]
    "), "13");
}

#[test]
fn check_accum() {
    assert_eq!(ve("std:accum $b\"a\" 1"),           "$b\"a\\x01\"");
    assert_eq!(ve("std:accum $b\"a\" 2.2"),         "$b\"a\\x02\"");
    assert_eq!(ve("std:accum $b\"a\" \"abcde\""),   "$b\"aabcde\"");
    assert_eq!(ve("std:accum $b\"a\" $b\"abcde\""), "$b\"aabcde\"");
    assert_eq!(ve("std:accum $b\"a\" $t"),          "$b\"a\\x01\"");

    assert_eq!(ve("std:accum \"a\" 1"),             "\"a1\"");
    assert_eq!(ve("std:accum \"a\" 2.2"),           "\"a2.2\"");
    assert_eq!(ve("std:accum \"a\" \"abcde\""),     "\"aabcde\"");
    assert_eq!(ve("std:accum \"a\" $b\"abcde\""),   "\"aabcde\"");
    assert_eq!(ve("std:accum \"a\" $t"),            "\"a$true\"");

    assert_eq!(ve("std:accum 10 1"),                "11");
    assert_eq!(ve("std:accum 11 2.2"),              "13");
    assert_eq!(ve("std:accum 12 \"3\""),            "15");

    assert_eq!(ve("std:accum 10.2 1"),              "11.2");
    assert_eq!(ve("std:num:round 10.0 * (std:accum 11.2 2.1)"),
               "133");
    assert_eq!(ve("std:accum 12.2 \"3\""),          "15.2");

    assert_eq!(ve("std:accum $[1] \"3\""),          "$[1,\"3\"]");
    assert_eq!(ve("std:accum $[1] $[2,3]"),         "$[1,$[2,3]]");
}

#[test]
fn check_error_reporting_func() {
    assert_eq!(ve("!f = {}; f 10;"),
        "EXEC ERR: Caught [1,6:<compiler:s_eval>(Func)@f]=>\
        [1,12:<compiler:s_eval>(Call)] SA::Panic(\"function expects at most 0 arguments, got 1\")");
    assert_eq!(ve("!x = ${}; x.foo = {}; x.foo 10;"),
        "EXEC ERR: Caught [1,19:<compiler:s_eval>(Func)@foo]=>\
        [1,29:<compiler:s_eval>(Call)] SA::Panic(\"function expects at most 0 arguments, got 1\")");
    assert_eq!(ve("!x = ${(\"foo\") = {}}; x.foo 10;"),
        "EXEC ERR: Caught [1,18:<compiler:s_eval>(Func)@foo]=>\
        [1,29:<compiler:s_eval>(Call)] SA::Panic(\"function expects at most 0 arguments, got 1\")");
    assert_eq!(ve("!x = ${foo = {}}; x.foo 10;"),
        "EXEC ERR: Caught [1,14:<compiler:s_eval>(Func)@foo]=>\
        [1,25:<compiler:s_eval>(Call)] SA::Panic(\"function expects at most 0 arguments, got 1\")");
}

#[test]
fn check_const() {
    assert_eq!(ve("!:const X = 32; X"),                     "32");
    assert_eq!(ve("!:const X = 32.4; X"),                   "32.4");
    assert_eq!(ve("!:const X = :XX; X"),                    ":XX");
    assert_eq!(ve("!:const X = $[1,2]; X.1"),               "2");
    assert_eq!(ve("!:const X = ${A=32}; X.A"),              "32");
    assert_eq!(ve("!:const X = \"fo\"; X"),                 "\"fo\"");
    assert_eq!(ve("!:const (A,B,X) = $[1,3,4]; $[X,B,A]"),  "$[4,3,1]");
    assert_eq!(ve("!:const (A,B,X) = ${A=1,B=3,X=4}; $[X,B,A]"),  "$[4,3,1]");

    assert_eq!(ve(r"
        !@import c tests:test_mod_const;
        c:XX
    "), "32");

    assert_eq!(ve(r"
        !@import c tests:test_mod_const;
        c:X2
    "), "$[1,2]");

    assert_eq!(ve(r"
        !:const K = $i(1, 2, 3);
        K
    "), "$i(1,2,3)");

    assert_eq!(ve(r"
        !:const K = $i(1, 2, 3, 5);
        K
    "), "$i(1,2,3,5)");

    assert_eq!(ve(r"
        !:const K = $i(1, 2);
        K
    "), "$i(1,2)");

    assert_eq!(ve(r"
        !:const K = $f(1, 2);
        K
    "), "$f(1,2)");

    assert_eq!(ve(r"
        !:const K = $f(1, 2, 3);
        K
    "), "$f(1,2,3)");

    assert_eq!(ve(r"
        !:const K = $f(1, 2, 3, 4);
        K
    "), "$f(1,2,3,4)");

    assert_eq!(ve(r"
        !:const P = $p(:a, :b);
        $[P.v, P.k]
    "), "$[:a,:b]");
}

#[test]
fn check_threads() {
    assert_eq!(ve("
        (std:thread:spawn $q{ $b\"abc\" }).join[];
    "), "$b\"abc\"");
    assert_eq!(ve("
        (std:thread:spawn $q{ $o(49) }).join[];
    "), "$o(49)");
    assert_eq!(ve("
        (std:thread:spawn $q{ $p(:foo,2) }).join[];
    "), "$p(:foo,2)");
    assert_eq!(ve("
        (std:thread:spawn $q{ $f(1,2) }).join[];
    "), "$f(1,2)");
    assert_eq!(ve("
        (std:thread:spawn $q{ $f(1,2,3) }).join[];
    "), "$f(1,2,3)");
    assert_eq!(ve("
        (std:thread:spawn $q{ $f(1,2,3,4) }).join[];
    "), "$f(1,2,3,4)");
    assert_eq!(ve("
        (std:thread:spawn $q{ $i(1,2) }).join[];
    "), "$i(1,2)");
    assert_eq!(ve("
        (std:thread:spawn $q{ $i(1,2,3) }).join[];
    "), "$i(1,2,3)");
    assert_eq!(ve("
        (std:thread:spawn $q{ $i(1,2,3,4) }).join[];
    "), "$i(1,2,3,4)");
    assert_eq!(ve("
        !h = std:thread:spawn $q( $[1,2,${a=20},:x] );
        h.join[];
    "), "$[1,2,${a=20},:x]");
    assert_eq!(ve("
        !at = std:sync:atom:new 99;
        !h = std:thread:spawn $q{
            !@wlambda;
            !@import std;

            !a = THREAD_ARG0;
            !b = a.7.read[];
            a.7.write a;
            $[a.0, a.1, a.2, a.3, a.4, a.5, a.6, b]
        } $[$[1,2,${a=20},:x,\"oo\",$o(33),$p(1,$p(2,$i(3,4))), at]];
        $[
            h.join[],
            std:take 7 ~ at.read[]
        ];
    "),
    "$[$[1,2,${a=20},:x,\"oo\",$o(33),$p(1,$p(2,$i(3,4))),99],$[1,2,${a=20},:x,\"oo\",$o(33),$p(1,$p(2,$i(3,4)))]]");

    assert_eq!(ve(r#"
        !chan = std:sync:mpsc:new[];
        !h = std:thread:spawn ($code {
            !@import std;
            !@wlambda;

            chan.send 20;
            99
        }[]) ${ chan = chan };

        !msg = chan.recv_timeout $p(:ms, 1000);
        std:assert_eq (type msg) "optional";

        $[h.join[], msg[]];
    "#), "$[99,20]");

    assert_eq!(ve(r#"
        !chan = std:sync:mpsc:new[];
        !chan2 = std:sync:mpsc:new[];
        !h = std:thread:spawn ($code {
            !@import std;
            !@wlambda;

            !m = chan2.recv[];
            chan.send m;
            99
        }[]) ${ chan = chan, chan2 = chan2 };

        !msg = chan.try_recv[];
        std:assert_eq (type msg) "optional";
        std:assert ~ not msg;

        chan2.send "test";
        !msg = $n;
        while not[msg] {
            .msg = chan.try_recv[];
            std:thread:sleep $p(:ms, 10);
        };

        $[h.join[], msg[]];
    "#), "$[99,\"test\"]");
}

#[test]
fn check_thread_valslot() {
    assert_eq!(ve(r#"
        !slt1 = std:sync:slot:new[];
        !slt2 = std:sync:slot:new[];

        std:assert slt1.check_empty[];

        std:assert_eq slt1.try_recv[] $o();

        !h = std:thread:spawn ($code {
            !@import std;
            _READY.send 11;

            slt1.send $p(:x, $[1,2,3]);
            slt2.recv[];
        }[]) ${ slt1 = slt1, slt2 = slt2 };

        std:assert_eq h.recv_ready[] 11;

        !r1 = slt1.recv[];

        std:assert_eq (str r1) (str $p(:x, $[1,2,3]));
        slt2.send $true;
        h.join[]
    "#), "$true");

    assert_eq!(ve(r#"
        !slt1 = std:sync:slot:new[];
        !slt2 = std:sync:slot:new[];

        !h = std:thread:spawn ($code {
            !@import std;
            _READY.send $true;

            slt2.send 45;
            std:thread:sleep $p(:ms, 500);
            slt1.send 44;

            100
        }[]) ${ slt1 = slt1, slt2 = slt2 };

        std:assert ~ unwrap h.recv_ready[];

        !r1 = slt1.recv_timeout $p(:ms, 100);
        std:assert_eq r1 $o();

        std:assert_eq slt2.try_recv[] $o(45);

        .r1 = slt1.recv_timeout $p(:ms, 100);
        std:assert_eq r1 $o();
        .r1 = slt1.recv_timeout $p(:ms, 500);
        std:assert_eq r1 44;

        h.join[]
    "#), "100");


    assert_eq!(ve(r#"
        !slt1 = std:sync:slot:new[];

        !h = std:thread:spawn ($code {
            !@import std;
            _READY.send $true;

            std:assert_eq _READY.check_empty[] $false;

            slt1.send :ok;

            !ret = _READY.wait_empty[];
            std:assert_eq ret $true;

            100
        }[]) ${ slt1 = slt1 };

        slt1.recv_timeout $p(:ms, 500);

        std:assert ~ unwrap h.recv_ready[];

        h.join[]
    "#), "100");
}

#[test]
fn check_nvec() {
    assert_eq!(ve("$i(1, 2)"),                  "$i(1,2)");
    assert_eq!(ve("$i(1, 2) * 2"),              "$i(2,4)");
    assert_eq!(ve("$f(1, 2) / 2"),              "$f(0.5,1)");
    assert_eq!(ve("$f(2, 0) - $f(2, 0)"),       "$f(0,0)");
    assert_eq!(ve("$i(2, 0) - $f(2, 0)"),       "$i(0,0)");
    assert_eq!(ve("$f(2, 0) + $f(0, 2)"),       "$f(2,2)");
    assert_eq!(ve("$f(2, 0) + $i(1, 2)"),       "$f(3,2)");
    assert_eq!(ve("$i(2, 0) + $f(1, 2)"),       "$i(3,2)");
    assert_eq!(ve("$f(2, 0) + $f(2, 2)"),       "$f(4,2)");
    assert_eq!(ve("$i(2, 0) + ${y=2,x=1,z=0}"), "$i(3,2,0)");
    assert_eq!(ve("$i(2, 0) + $[2,1,3]"),       "$i(4,1,3)");
    assert_eq!(ve("$f(2, 0) == ${x=2,y=0}"),    "$false");
    assert_eq!(ve("$i(0, 0) == ${}"),           "$false");
    assert_eq!(ve("$i(0, 0) == ${}"),           "$false");
    assert_eq!(ve("$i(0, 0) == $f(0, 0)"),      "$false");

    assert_eq!(ve("$i(2, 0) + $p(1, 2)"),       "$i(3,2)");

    assert_eq!(ve("$i(2, 3).x"),        "2");
    assert_eq!(ve("$i(2, 3).y"),        "3");
    assert_eq!(ve("$i(2, 3, 4).x"),     "2");
    assert_eq!(ve("$i(2, 3, 4).y"),     "3");
    assert_eq!(ve("$i(2, 3, 4).z"),     "4");
    assert_eq!(ve("$i(2, 3, 4, 5).x"),  "2");
    assert_eq!(ve("$i(2, 3, 4, 5).y"),  "3");
    assert_eq!(ve("$i(2, 3, 4, 5).z"),  "4");
    assert_eq!(ve("$i(2, 3, 4, 5).w"),  "5");

    assert_eq!(ve("$f(2.1, 3.1).x"),            "2.1");
    assert_eq!(ve("$f(2.1, 3.1).y"),            "3.1");
    assert_eq!(ve("$f(2.1, 3.1, 4.2).x"),       "2.1");
    assert_eq!(ve("$f(2.1, 3.1, 4.2).y"),       "3.1");
    assert_eq!(ve("$f(2.1, 3.1, 4.2).z"),       "4.2");
    assert_eq!(ve("$f(2.1, 3.1, 4.2, 5.3).x"),  "2.1");
    assert_eq!(ve("$f(2.1, 3.1, 4.2, 5.3).y"),  "3.1");
    assert_eq!(ve("$f(2.1, 3.1, 4.2, 5.3).z"),  "4.2");
    assert_eq!(ve("$f(2.1, 3.1, 4.2, 5.3).w"),  "5.3");

    assert_eq!(ve("$i(2, 3).0"),        "2");
    assert_eq!(ve("$i(2, 3).1"),        "3");
    assert_eq!(ve("$i(2, 3, 4).0"),     "2");
    assert_eq!(ve("$i(2, 3, 4).1"),     "3");
    assert_eq!(ve("$i(2, 3, 4).2"),     "4");
    assert_eq!(ve("$i(2, 3, 4, 5).0"),  "2");
    assert_eq!(ve("$i(2, 3, 4, 5).1"),  "3");
    assert_eq!(ve("$i(2, 3, 4, 5).2"),  "4");
    assert_eq!(ve("$i(2, 3, 4, 5).3"),  "5");

    assert_eq!(ve("$f(2.1, 3.1).0"),            "2.1");
    assert_eq!(ve("$f(2.1, 3.1).1"),            "3.1");
    assert_eq!(ve("$f(2.1, 3.1, 4.2).0"),       "2.1");
    assert_eq!(ve("$f(2.1, 3.1, 4.2).1"),       "3.1");
    assert_eq!(ve("$f(2.1, 3.1, 4.2).2"),       "4.2");
    assert_eq!(ve("$f(2.1, 3.1, 4.2, 5.3).0"),  "2.1");
    assert_eq!(ve("$f(2.1, 3.1, 4.2, 5.3).1"),  "3.1");
    assert_eq!(ve("$f(2.1, 3.1, 4.2, 5.3).2"),  "4.2");
    assert_eq!(ve("$f(2.1, 3.1, 4.2, 5.3).3"),  "5.3");

    assert_eq!(ve("$i(2, 3).r"),        "2");
    assert_eq!(ve("$i(2, 3).g"),        "3");
    assert_eq!(ve("$i(2, 3, 4).r"),     "2");
    assert_eq!(ve("$i(2, 3, 4).g"),     "3");
    assert_eq!(ve("$i(2, 3, 4).b"),     "4");
    assert_eq!(ve("$i(2, 3, 4, 5).r"),  "2");
    assert_eq!(ve("$i(2, 3, 4, 5).g"),  "3");
    assert_eq!(ve("$i(2, 3, 4, 5).b"),  "4");
    assert_eq!(ve("$i(2, 3, 4, 5).a"),  "5");

    assert_eq!(ve("$i(2, 3).h"),        "2");
    assert_eq!(ve("$i(2, 3).s"),        "3");
    assert_eq!(ve("$i(2, 3, 4).h"),     "2");
    assert_eq!(ve("$i(2, 3, 4).s"),     "3");
    assert_eq!(ve("$i(2, 3, 4).v"),     "4");
    assert_eq!(ve("$i(2, 3, 4, 5).h"),  "2");
    assert_eq!(ve("$i(2, 3, 4, 5).s"),  "3");
    assert_eq!(ve("$i(2, 3, 4, 5).v"),  "4");
    assert_eq!(ve("$i(2, 3, 4, 5).a"),  "5");

    assert_eq!(ve("$i(1, 2).xx"),       "$i(1,1)");
    assert_eq!(ve("$i(1, 2).xxx"),      "$i(1,1,1)");
    assert_eq!(ve("$i(1, 2).xyxy"),     "$i(1,2,1,2)");
    assert_eq!(ve("$i(1, 2, 3).zx"),    "$i(3,1)");
    assert_eq!(ve("$i(1, 2, 3).zxy"),   "$i(3,1,2)");
    assert_eq!(ve("$i(1, 2, 3).zx"),    "$i(3,1)");
    assert_eq!(ve("$i(1, 2, 3).zx"),    "$i(3,1)");

    assert_eq!(ve("$i(255, 128, 64).rrg"),       "$i(255,255,128)");
    assert_eq!(ve("$i(255, 128).rgba"),          "$i(255,128,0,0)");
    assert_eq!(ve("$i(255, 128, 64).rgba"),      "$i(255,128,64,0)");
    assert_eq!(ve("$i(255, 128, 64, 255).rgba"), "$i(255,128,64,255)");
    assert_eq!(ve("$i(255, 128, 64).hhs"),       "$i(255,255,128)");
    assert_eq!(ve("$i(255, 128).hsva"),          "$i(255,128,0,0)");
    assert_eq!(ve("$i(255, 128, 64).hsva"),      "$i(255,128,64,0)");
    assert_eq!(ve("$i(255, 128, 64, 255).hsva"), "$i(255,128,64,255)");

    assert_eq!(ve("ivec $p(4.3, 5.4)"),  "$i(4,5)");
    assert_eq!(ve("ivec2 $p(4.3, 5.4)"), "$i(4,5)");
    assert_eq!(ve("ivec3 $p(4.3, 5.4)"), "$i(4,5,0)");
    assert_eq!(ve("ivec4 $p(4.3, 5.4)"), "$i(4,5,0,0)");

    assert_eq!(ve("fvec $p(4.3, 5.4)"),  "$f(4.3,5.4)");
    assert_eq!(ve("fvec2 $p(4.3, 5.4)"), "$f(4.3,5.4)");
    assert_eq!(ve("fvec3 $p(4.3, 5.4)"), "$f(4.3,5.4,0)");
    assert_eq!(ve("fvec4 $p(4.3, 5.4)"), "$f(4.3,5.4,0,0)");

    assert_eq!(ve("is_nvec $p(0, 0)"), "$false");
    assert_eq!(ve("is_ivec $p(0, 0)"), "$false");
    assert_eq!(ve("is_fvec $p(0, 0)"), "$false");

    assert_eq!(ve("is_nvec $i(0, 0)"), "$true");
    assert_eq!(ve("is_ivec $i(0, 0)"), "$true");
    assert_eq!(ve("is_fvec $i(0, 0)"), "$false");

    assert_eq!(ve("is_nvec $f(0, 0)"), "$true");
    assert_eq!(ve("is_ivec $f(0, 0)"), "$false");
    assert_eq!(ve("is_fvec $f(0, 0)"), "$true");

    assert_eq!(ve("nvec_len $i(0,0)"),     "2");
    assert_eq!(ve("nvec_len $i(0,0,0)"),   "3");
    assert_eq!(ve("nvec_len $i(0,0,0,0)"), "4");
    assert_eq!(ve("nvec_len $f(0,0)"),     "2");
    assert_eq!(ve("nvec_len $f(0,0,0)"),   "3");
    assert_eq!(ve("nvec_len $f(0,0,0,0)"), "4");
    assert_eq!(ve("nvec_len $p(0,0)"),     "0");
}

#[test]
fn check_pairs() {
    assert_eq!(ve("$p(1 + 2, 3 + 4)"),  "$p(3,7)");
    assert_eq!(ve("$p(:a, :f).0"),      ":a");
    assert_eq!(ve("$p(:a, :f).1"),      ":f");
    assert_eq!(ve("$p(:a, :f).car"),    ":a");
    assert_eq!(ve("$p(:a, :f).cdr"),    ":f");
    assert_eq!(ve("$p(:a, :f).first"),  ":a");
    assert_eq!(ve("$p(:a, :f).second"), ":f");
    assert_eq!(ve("$p(:a, :f).head"),   ":a");
    assert_eq!(ve("$p(:a, :f).tail"),   ":f");
    assert_eq!(ve("$true $p(:a, :f)"),  ":f");
    assert_eq!(ve("$false $p(:a, :f)"), ":a");
    assert_eq!(ve("cons :a :f"),        "$p(:a,:f)");
    assert_eq!(ve("cons :a :f |> 0"),   ":a");
    assert_eq!(ve("cons :a :f |> 1"),   ":f");

    assert_eq!(ve("(cons :a :f) == $p(:a,:f)"),   "$true");
    assert_eq!(ve("(cons :b :f) == $p(:a,:f)"),   "$false");

    assert_eq!(ve("bool $p($t,$t)"),   "$true");
    assert_eq!(ve("bool $p($f,$t)"),   "$true");
    assert_eq!(ve("bool $p($t,$f)"),   "$true");
    assert_eq!(ve("bool $p($f,$f)"),   "$false");

    assert_eq!(ve("int $p(3.3,4.4)"),   "3");
    assert_eq!(ve("float $p(3.3,4.4)"), "3.3");

    assert_eq!(ve(r"
        !p1 = $p(1, 2);
        !p2 = $p(1, 2);
        $[std:ref_id[p1] == std:ref_id[p2],
          std:ref_id[p1] == std:ref_id[p2]]
    "), "$[$false,$false]");

    assert_eq!(ve("$p(0, 3)             $q ABCDEFG "),      "\"ABC\"");
    assert_eq!(ve("$p(\";\", 2)         $q AB.C.DE.FG "),   "$[\"AB.C.DE.FG\"]");
    assert_eq!(ve("$p(\";\", 2)         $q AB;C;DE;FG "),   "$[\"AB\",\"C;DE;FG\"]");
    assert_eq!(ve("$p(\";\", 2)         $q ;C;DE;FG "),     "$[\"\",\"C;DE;FG\"]");
    assert_eq!(ve("$p(\";\", 3)         $q ;C; "),          "$[\"\",\"C\",\"\"]");
    assert_eq!(ve("$p(\";\", 0)         $q AB;C;DE;FG "),   "$[\"AB\",\"C\",\"DE\",\"FG\"]");
    assert_eq!(ve("$p(\";\", 0)         $q ;C;DE; "),       "$[\"\",\"C\",\"DE\",\"\"]");
    assert_eq!(ve("$p(\";\", \"_\")     $q AB;C;DE;FG "),   "\"AB_C_DE_FG\"");

    assert_eq!(ve("$p(0, 3)               $Q ABCDEFG "),      "$b\"ABC\"");
    assert_eq!(ve("$p($b\";\", 2)         $Q AB;C;DE;FG "),   "$[$b\"AB\",$b\"C;DE;FG\"]");
    assert_eq!(ve("$p($b\";\", 2)         $Q ;C;DE;FG "),     "$[$b\"\",$b\"C;DE;FG\"]");
    assert_eq!(ve("$p($b\";\", 3)         $Q ;C; "),          "$[$b\"\",$b\"C\",$b\"\"]");
    assert_eq!(ve("$p($b\";\", 0)         $Q AB;C;DE;FG "),   "$[$b\"AB\",$b\"C\",$b\"DE\",$b\"FG\"]");
    assert_eq!(ve("$p($b\";\", 0)         $Q ;C;DE; "),       "$[$b\"\",$b\"C\",$b\"DE\",$b\"\"]");

    assert_eq!(ve("$p($b\";;\", 2)        $Q AB;C;DE;FG "),   "$[$b\"AB;C;DE;FG\"]");
    assert_eq!(ve("$p($b\";;\", 2)        $Q AB;;C;;DE;;FG "),"$[$b\"AB\",$b\"C;;DE;;FG\"]");
    assert_eq!(ve("$p($b\";;\", 2)        $Q ;;C;;DE;;FG "),  "$[$b\"\",$b\"C;;DE;;FG\"]");
    assert_eq!(ve("$p($b\";;\", 3)        $Q ;;C; "),         "$[$b\"\",$b\"C;\"]");
    assert_eq!(ve("$p($b\";;\", 3)        $Q ;;C;; "),        "$[$b\"\",$b\"C\",$b\"\"]");
    assert_eq!(ve("$p($b\";;\", 0)        $Q AB;;C;;DE;;FG "),"$[$b\"AB\",$b\"C\",$b\"DE\",$b\"FG\"]");
    assert_eq!(ve("$p($b\";;\", 0)        $Q ;;C;;DE;; "),    "$[$b\"\",$b\"C\",$b\"DE\",$b\"\"]");
    assert_eq!(ve("$p($b\";;\", 0)        $Q ;;C;;DE; "),     "$[$b\"\",$b\"C\",$b\"DE;\"]");

    assert_eq!(ve("$p($b\";\", $b\"_\")     $Q AB;C;DE;FG "),               "$b\"AB_C_DE_FG\"");
    assert_eq!(ve("$p($b\";;\", $b\"_\")    $Q AB;;C;;DE;;FG "),            "$b\"AB_C_DE_FG\"");
    assert_eq!(ve("$p($b\";;;\", $b\"_\")   $Q ;;;AB;;;C;;;DE;;;FG;;; "),   "$b\"_AB_C_DE_FG_\"");
    assert_eq!(ve("$p($b\";;\", $b\"____\") $Q AB;;C;;DE;;FG "),            "$b\"AB____C____DE____FG\"");

    assert_eq!(ve("$q AB;;C;;DE;;FG  $p(\";;\", \"____\")"),                "\"AB____C____DE____FG\"");
    assert_eq!(ve("$Q AB;;C;;DE;;FG  $p($b\";;\", $b\"____\")"),            "$b\"AB____C____DE____FG\"");

    assert_eq!(ve("$q ABCDEF  $i(2,3)"), "\"CDE\"");
    assert_eq!(ve("$Q ABCDEF  $i(2,3)"), "$b\"CDE\"");

    assert_eq!(ve("1 => 2 => 3 => 4"), "$p(1,$p(2,$p(3,4)))");
}

#[test]
fn check_if() {
//assert_eq!(ve(r"
//!res =
//    ? { !x = 2; x > 1 } 39;
//
//std:assert_eq res 39;
//"), "");
    assert_eq!(v("? { !x = 10; x > 1 } 99 49"), "99");
    assert_eq!(v("if { !x = 10; x > 1 } 99 49"), "99");
    assert_eq!(v("? { !x = 10; x > 1 } 99"),    "99");
    assert_eq!(v("if { !x = 10; x > 1 } 99"),    "99");
    assert_eq!(v("!res = ? { !x = 10; x > 1 } 99 49; res"), "99");
    assert_eq!(v("!res = ? { !x = 10; x > 1 } 99; res"),    "99");
    assert_eq!(ve("? 2 > 3 { 1 } { 2 }"), "2");
    assert_eq!(ve("? 2 < 3 { 1 } { 2 }"), "1");
    assert_eq!(ve("if 2 > 3 { 1 } { 2 }"), "2");
    assert_eq!(ve("if 2 < 3 { 1 } { 2 }"), "1");
    assert_eq!(ve(r"
        !y = ? 2 < 3 { !x = 11; 1 } { 2 };
        y
    "), "1");
    assert_eq!(ve(r"
        !x = 11;
        !k = $n;
        !y = ? 2 < 3 {
            !x = $&& 21;
            .k = { $*x };
            1
        } {
            2
        };
        $[x, y, k[]]
    "), "$[11,1,21]");
    assert_eq!(ve(r"
        !x = 10;
        !k = $n;
        !y = ? 2 < 3 {
            !x = $&& 20;
            ? $t {
                .k = { $*x };
            };
            1
        };
        $[x, y, k[]]
    "), "$[10,1,20]");
    assert_eq!(ve(r"
        !x = 10;
        !k = $n;
        !y = ? 2 < 3 {
            !x = $&& 20;
            ? $t {
                !x = 30;
                .k = { x };
            };
            1
        };
        $[x, y, k[]]
    "), "$[10,1,30]");
    assert_eq!(ve("? 1"),
        "COMPILE ERROR: [1,3:<compiler:s_eval>] Compilation Error: ?/if takes 1 or 2 arguments (condition and expression)");
    assert_eq!(ve("? 1 2 3 4"),
        "COMPILE ERROR: [1,3:<compiler:s_eval>] Compilation Error: ?/if takes 1 or 2 arguments (condition and expression)");
}

#[test]
fn check_backslash_function() {
    assert_eq!(ve("!x = $[\\1,\\2,\\3 + _,5]; $[x.1[],x.2 4,x.3[]]"), "$[2,7,5]");
    assert_eq!(ve("!x = ${a = \\1, b = \\2 * _, c = 9}; $[x.a[],x.b 4,x.c[]]"), "$[1,8,9]");
}

#[test]
fn check_iter() {
    assert_eq!(ve("!x = 0; for $n {|| .x = 20 }; x"), "0");
    assert_eq!(ve(r"
        !x = $[1,2,3,4,5,6,7];
        !r = 0;
        iter i x {
            .r = r + i;
        };
        r
    "), "28");
    assert_eq!(ve(r"
        !x = $[1,2,3,4];
        !r = 0;
        iter i x {
            .r = r + i;
            ? r >= 6 break[];
        };
        r
    "), "6");
    assert_eq!(v(r"
        !sum = 0;
        iter i $[1, 2, 3, 4] { .sum = sum + i; };
        sum
    "), "10");

    assert_eq!(v(r"
        !r = $[];
        iter i ${a=10} { !(v, k) = i; std:push r i; std:push r v; std:push r k; };
        r
    "), "$[$p(10,$<1=>\"a\"),10,$<1>]");

    assert_eq!(v(r"
        !r = $[];
        iter i $i(1, 10) { std:push r i; };
        r
    "), "$[1,2,3,4,5,6,7,8,9]");

    assert_eq!(v(r"
        !r = $[];
        iter i $p(1, 10) { std:push r i; };
        r
    "), "$[1,2,3,4,5,6,7,8,9]");

    assert_eq!(v(r"
        !r = $[];
        iter i 1 => 10 { std:push r i; };
        r
    "), "$[1,2,3,4,5,6,7,8,9]");

    assert_eq!(v(r"
        !r = $[];
        iter i $i(1, 10, 2) { std:push r i; };
        r
    "), "$[1,3,5,7,9]");

    assert_eq!(v(r"
        !r = $[];
        iter i $f(0.0, 10.0, 3.2) { std:push r int[i * 10]; };
        r
    "), "$[0,32,64,96]");

    assert_eq!(v(r"
        !r = $[];
        iter i $f(0.0, 10.0) { std:push r int[i * 10]; };
        r
    "), "$[0,10,20,30,40,50,60,70,80,90]");

    assert_eq!(v(r"
        !a = $[1,2,3,4];
        !b = $[90,80,70];
        !v = $[];

        $@v
            iter ai a
            ~ iter bi b {
                $+ $p(ai, bi);
            };
    "), "$[$p(1,90),$p(1,80),$p(1,70),$p(2,90),$p(2,80),$p(2,70),$p(3,90),$p(3,80),$p(3,70),$p(4,90),$p(4,80),$p(4,70)]");

    assert_eq!(v(r"
        !a = $[1,2,3,4];
        !b = $[90,80,70];
        !v = $[];

        $@v
            iter ai a {
                ? (ai % 2) == 0 {
                    iter bi b {
                        $+ $p(ai, bi);
                    };
                };
            }
    "), "$[$p(2,90),$p(2,80),$p(2,70),$p(4,90),$p(4,80),$p(4,70)]");

    assert_eq!(v(r"
        $@v iter i $i(1,4) {
            ? i == 2 next[];
            $+ i
        }
    "), "$[1,3]");

    assert_eq!(v(r"
        !x = 0;
        iter i $i(1,4) {
            ? i == 2 next[];
            .x = x + i;
        };
        x
    "), "4");

    assert_eq!(v(r"
        !a = $[1,2,3,4];
        !b = $[90,80,70];
        !v = $[];

        $@v
            iter ai a {
                ? (ai % 2) == 0 next[];
                $+ $p(ai, ai);
            }
    "), "$[$p(1,1),$p(3,3)]");

    assert_eq!(v(r"
        !a = $[1,2,3,4];
        !b = $[90,80];

        $@v
            iter ai a {
                iter bi b {
                    ? (ai % 2) == 0 next[];
                    $+ $p(ai, bi);
                }
            }
    "), "$[$p(1,90),$p(1,80),$p(3,90),$p(3,80)]");

    assert_eq!(v(r"
        !a = $[1,2,3,4];
        !b = $[99,100,200,300];

        $@v
            iter ai a {
                iter bi b {
                    ? (ai % 2) == 0 next[];
                    ? bi > 100 break[];
                    $+ $p(ai, bi);
                }
            }
    "), "$[$p(1,99),$p(1,100),$p(3,99),$p(3,100)]");

    assert_eq!(v(r"
        !a = $[1,2,3,4];
        !b = $[99,100,200,300];

        $@v
            iter ai a {
                iter bi b {
                    ? (ai % 2) == 0 next[];
                    $+ $p(ai, bi);
                    ? bi > 100 break[];
                }
            }
    "), "$[$p(1,99),$p(1,100),$p(1,200),$p(3,99),$p(3,100),$p(3,200)]");


    assert_eq!(v(r"
        $@v
            iter ai $i(0,2) {
                $+ $@i
                    iter bi $i(1,2) {
                        $+ bi;
                        break[];
                    };
            }
    "), "$[1,1]");

    assert_eq!(v(r"
        $@v
            iter ai $i(3,5) {
                $+ $@i
                    iter bi $i(ai,ai + 1) {
                        $+ bi;
                        break[];
                    };
            }
    "), "$[3,4]");

    assert_eq!(v(r"
        !a = $[1,2,3,4];
        $@v
            iter ai a {
                $+ $@i
                    iter bi $i(0,1) {
                        $+ bi + ai;
                        break[];
                    };
            }
    "), "$[1,2,3,4]");

    assert_eq!(v(r"
        !a = $[1,2,3,4];
        !b = $[99,100,200,300];

        $@v
            iter ai a {
                $+ $@i
                    iter bi b {
                        ? (ai % 2) == 0 next[];
                        $+ bi;
                        ? bi > 100 break[];
                    };
            }
    "), "$[399,0,399,0]");

    assert_eq!(v(r"
        !a = $[1,2,3,4];
        !b = $[99,100,200,300];

        $@v
            iter ai a {
                !x = $@i
                    iter bi b {
                        ? (ai % 2) == 0 next[];
                        $+ bi;
                        ? bi > 100 break[];
                    };
                $+ x;
            }
    "), "$[399,0,399,0]");

    assert_eq!(v(r"
        !it = $iter $i(0,10);

        $@v it \$+ _;
    "), "$[0,1,2,3,4,5,6,7,8,9]");

    assert_eq!(v(r"
        !it = $iter $i(0,3);

        $@v it $+;
    "), "$[0,1,2]");

    assert_eq!(v(r"
        !it = $iter $i(0,4);
        $@v it \$+ $p(_, unwrap it[]);
    "), "$[$p(0,1),$p(2,3)]");

    assert_eq!(v(r"
        !it = $iter $i(0,5);
        $@v it \$+ $p(_, unwrap it[]);
    "), "Execution error: Jumped out of execution: [?]=>[3,31:<wlambda::eval>(Call)]=>[3,15:<wlambda::eval>(Func)@it]=>[3,14:<wlambda::eval>(Call)] SA::Panic(\"unwrap empty option!\")");
}

#[test]
fn check_function_local_space() {
    assert_eq!(v(r"
        { len ~ ? $true { !x = 4; :abc }; }[]
    "), "3");
    assert_eq!(v(r"
        {
            len $@s
                iter i $i(0,1) {
                    $+ :abcd;
                    break[];
                };
        }[]
    "), "4");
    assert_eq!(v(r"
        !x = 0;
        iter ai $i(0,1) {
            .x = len $@s
                iter i $i(0,1) {
                    $+ :kkkkk;
                    break[];
                };
        };
        x
    "), "5");

}

#[test]
fn check_iter_data() {
    assert_eq!(ve(r"
        !it = $iter $[1,2,3,4];
        $[int it, it[], ${a=float[it] + 0.2}, ${b=it[]}]
    "), "$[1,$o(2),${a=3.2},${b=$o(4)}]");

    assert_eq!(ve(r"
        !it = $iter $q abc ;
        it[];
        it[][];
    "), "\"b\"");

    assert_eq!(ve(r"
        !it = $iter $Q abc ;
        it[];
        it[][];
    "), "$b\"b\"");

    assert_eq!(ve(r"
        !it = $iter $i(0, 10);
        it[];
        $[
            it[][],
            it[][],
            it[][],
        ]
    "), "$[1,2,3]");

    assert_eq!(ve(r"
        !it = $iter $i(0, 10, 2);
        it[];
        $[
            it[][],
            it[][],
            it[][],
        ]
    "), "$[2,4,6]");

    assert_eq!(ve(r"
        !it = $iter $true;
        $[
            it[][],
            it[][],
        ]
    "), "$[$true,$n]");

    // splicing!
    assert_eq!(ve(r"
        !it = $iter $i(5,8);
        $[:a, *it, :b]
    "), "$[:a,5,6,7,:b]");

    // zip!
    assert_eq!(ve(r"
        !it_a = $iter $[1, 2, 3, 4];
        !it_b = $iter $[21, 22, 23];
        !it = $iter $p(it_a, it_b);

        $[it[][], it[][], it[][], it[]]
    "), "$[$p(1,21),$p(2,22),$p(3,23),$o()]");

    assert_eq!(ve(r"
        !it_a = $iter $[1, 2, 3];
        !it_b = $iter $[21, 22, 23, 24];
        !it = $iter $p(it_a, it_b);

        $[it[][], it[][], it[][], it[]]
    "), "$[$p(1,21),$p(2,22),$p(3,23),$o()]");

    assert_eq!(ve(r"
        !it_a = $iter $[1, 2, 3];
        !it_b = $[21, 22, 23, 24];
        !it = $iter $p(it_a, it_b);

        $[it[][], it[][], it[][], it[]]
    "), "$[$p(1,21),$p(2,22),$p(3,23),$o()]");

    assert_eq!(ve(r"
        !it_a = $iter $[1, 2, 3, $none];
        !it_b = $iter $[21, 22, 23, 24];
        !it = $iter $p(it_a, it_b);

        $[it[][], it[][], it[][], it[]]
    "), "$[$p(1,21),$p(2,22),$p(3,23),$o($p($n,24))]");

    assert_eq!(ve(r"
        !it_a = $iter ${a = 10};
        !it_b = $iter $[21, 22, 23, 24];
        !it = $iter $p(it_a, it_b);

        $[it[][], it[][]]
    "), "$[$p($p(10,\"a\"),21),$n]");

    assert_eq!(ve(r"
        !it_a = $iter ${a = 10};
        !it_b = ${b = 20};
        !it = $iter $p(it_a, it_b);

        $[it[][], it[][]]
    "), "$[$p($p(10,\"a\"),$p(20,\"b\")),$n]");

    assert_eq!(ve(r"
        !it_a = $iter $[1, 11, 2, 12, 3, 13, 4, 14];
        !it = $iter $p(it_a, it_a);

        $[it[][], it[][], it[][], it[]]
    "), "$[$p(1,11),$p(2,12),$p(3,13),$o($p(4,14))]");
}

#[test]
fn check_kve_funcs() {
    assert_eq!(ve("std:sort ~ std:keys      ${a=10,b=20,c=30}"),       "$[\"a\",\"b\",\"c\"]");
    assert_eq!(ve("std:sort ~ std:values    ${a=10,b=20,c=30}"),       "$[10,20,30]");
    assert_eq!(ve("!it = $iter ${a=10,b=20,c=30}; std:sort $[*it]"),   "$[10,20,30]");
    assert_eq!(ve("std:keys      $[4,5,6,7,8]"),                       "$[0,1,2,3,4]");
    assert_eq!(ve("std:values    $[4,5,6,7,8]"),                       "$[4,5,6,7,8]");
    assert_eq!(ve("!it = $iter $p(:enumerate, $[4,5,6,7,8]); $[*it]"), "$[0,1,2,3,4]");
    assert_eq!(ve("!it = $iter $i(9,30,4); std:keys      it"),         "$[]");
    assert_eq!(ve("!it = $iter ${a=10};    std:keys      it"),         "$[\"a\"]");
    assert_eq!(ve("!it = $iter $i(9,30,4); std:values    it"),         "$[9,13,17,21,25,29]");
    assert_eq!(ve("!it = $iter $i(9,30,4); $[*$iter $p(:enumerate, it)]"), "$[0,1,2,3,4,5]");

}

#[test]
fn check_delete() {
    assert_eq!(ve("!v = $[1,2,3];     std:delete v 1; v"),          "$[1,3]");
    assert_eq!(ve("!v = ${a=10,b=20}; std:delete v :a; v"),     "${b=20}");
}

#[test]
fn check_lerp_smoothstep() {
    assert_eq!(ve("std:num:lerp       0.0 1000.0 0.1 | int"), "100");
    assert_eq!(ve("std:num:lerp       0.0 1000.0 0.9 | int"), "900");
    assert_eq!(ve("std:num:lerp       0.0 1000.0 0.5 | int"), "500");

    assert_eq!(ve("10000.0 * (std:num:smoothstep 0.0 1000.0 50.0 )  | int"), "72");
    assert_eq!(ve("10000.0 * (std:num:smoothstep 0.0 1000.0 900.0)  | int"), "9720");
    assert_eq!(ve("10000.0 * (std:num:smoothstep 0.0 1000.0 500.0 ) | int"), "5000");
}

#[test]
fn check_optionals() {
    assert_eq!(ve("$o(10)"),      "$o(10)");
    assert_eq!(ve("$o()"),        "$o()");

    assert_eq!(ve("is_optional $o(10)"),      "$true");
    assert_eq!(ve("is_optional $o()"),        "$true");
    assert_eq!(ve("is_optional $none"),       "$false");

    assert_eq!(ve("is_some $o(10)"),      "$true");
    assert_eq!(ve("is_some $o()"),        "$false");

    assert_eq!(ve("is_none $o(10)"),      "$false");
    assert_eq!(ve("is_none $o()"),        "$true");

    assert_eq!(ve("$o(10) == $o(10)"),  "$true");
    assert_eq!(ve("$o(11) == $o(10)"),  "$false");
    assert_eq!(ve("$o() == $o()"),      "$true");
    assert_eq!(ve("$o() == $o(10)"),    "$false");
    assert_eq!(ve("$o(10) == $o()"),    "$false");

    assert_eq!(ve("bool $o()"),         "$false");
    assert_eq!(ve("bool $o(30)"),       "$true");
    assert_eq!(ve("bool $o(\"test\")"), "$true");
    assert_eq!(ve("not $o(30)"),        "$false");
    assert_eq!(ve("not $o()"),          "$true");
    assert_eq!(ve("not $o(\"xx\")"),    "$false");

    assert_eq!(ve("$o(10)[]"),              "10");
    assert_eq!(ve("$o()[]"),                "$n");

    assert_eq!(ve("$o() 340"),                   "EXEC ERR: Caught [1,6:<compiler:s_eval>(Call)] SA::Panic(\"Calling $none is invalid\")");
    assert_eq!(ve("$o(\"f\") \"a\" 340 4 :vvv"), "\"fa3404vvv\"");

    assert_eq!(ve(r"
        !x = $o(10);
        !y = $o(11);
        !x1 = std:ref_id x;
        !y1 = std:ref_id y;
        !x2 = std:ref_id x;
        !y2 = std:ref_id y;
        $[std:ref_id[x] != std:ref_id[y],
          std:ref_id[x] == x1,
          std:ref_id[x] == x2,
          std:ref_id[y] == y1,
          std:ref_id[y] == y2]
        "),
        "$[$true,$true,$true,$true,$true]");
}

#[test]
fn check_code_string_literals() {
    assert_eq!(ve(r#"
        !code = $code 1 + 2;
        code
    "#), "\"1 + 2\"");
    assert_eq!(ve(r#"
        !code = $c {
            !a = 302;
            !b = $i(1, 2, 3);
        };
        code
    "#), "\"{\\n            !a = 302;\\n            !b = $i(1, 2, 3);\\n        }\"");

    assert_eq!(ve(r#"
        !code = $c {
            !a = 302;
            !b = $i(1, 2, 3);
            !x = $c (a b c "fff");
        };
        code
    "#), "\"{\\n            !a = 302;\\n            !b = $i(1, 2, 3);\\n            !x = $c (a b c \\\"fff\\\");\\n        }\"");

    assert_eq!(ve(r#"
        !code = $c {
            !a = 302;
            !b = $i(1, 2, 3);
            !x = 
        };
        code
    "#), "PARSE ERROR: error[6,9:<compiler:s_eval>] Expected literal value, sub expression, block, key or identifier at code \'};\n        code\n    \'");
}

#[test]
fn check_quote() {
    assert_eq!(ve(r#"
        $[$q{fewof wefewop
            fwe []
            []
        }, 121]
    "#), "$[\"fewof wefewop\\n            fwe []\\n            []\\n        \",121]");
    assert_eq!(ve(r#"
        $q#fewof wefewop
            fwe { feofwef [ XX }(]})]w}
        #
    "#), "\"fewof wefewop\\n            fwe { feofwef [ XX }(]})]w}\\n        \"");
    assert_eq!(ve(r#"
$q
fooooob b fewif wifw
"#), "\"fooooob b fewif wifw\"");
    assert_eq!(ve("$q\tfeiifjweo few \n feiowf wef w \n    fewf oiwejfw \n\t"),
               "\"feiifjweo few \\n feiowf wef w \\n    fewf oiwejfw \\n\"");
}

#[test]
fn check_regex_patterns() {
    assert_eq!(ve("type $r(a)"),   "\"function\"");
    assert_eq!(ve("$r(a\\)"), "COMPILE ERROR: [1,7:<compiler:s_eval>] Compilation Error: bad pattern: error[1,3:<pattern>] EOF while parsing: Unexpected EOF at code \'\'");

    assert_eq!(ve("$r{(^$+a)rba} $q foobaaarba "),             "$[\"aaarba\",\"aaa\"]");
    assert_eq!(ve("$r($+a)       $q foobaaarba "),             "$[\"aaa\"]");
    assert_eq!(ve("$r($+a)       $q foobaaarba ; `\\\\`"),     "$[\"aaa\"]");
    assert_eq!(ve("$r($+a)       $q foobaaarba ; $\\"),        "$[\"aaa\"]");

    assert_eq!(ve(r#"
        !rx = $r/ (^$+[0123456789]) $*$s + $*$s (^$+[0123456789]) /;
        ? rx["4943 + 32"] \"got:" $\.1 "+" $\.2;
    "#), "\"got:4943+32\"");

    assert_eq!(ve(r#"
        !rx = std:pattern ~ $q/(^$+[0123456789]) $*$s +/ $q/$*$s (^$+[0123456789])/;
        ? rx["4943 + 32"] \"got:" $\.1 "+" $\.2;
    "#), "\"got:4943+32\"");

    assert_eq!(ve(r#"
        !rx = $r/$^foo/;
        rx "foobar"
    "#), "$[\"foo\"]");

    assert_eq!(ve(r#"
        !rx = $r/($^foo)/;
        rx "foobar"
    "#), "$[\"foo\"]");

    assert_eq!(ve(r#"
        !rx = $r/(^$^foo)bar/;
        rx "foobarx"
    "#), "$[\"foobar\",\"foo\"]");

    assert_eq!(ve(r#"
        !res =
            ? ($r< $<*? (^$+[\\/]) * > "foo//\\/foo") {
                std:assert_eq $\.0 "foo//\\/foo";
                $\.1
            };
        res
    "#), "\"//\\\\/\"");
}

#[test]
fn check_tree_match() {
    assert_eq!(ve("type $S(a/b)"), "\"function\"");

    assert_eq!(ve("$S(a/b)  ${a = ${b = 20}}"),               "$[20]");
    assert_eq!(ve("$S(a/b]) ${a = ${b = 20}}"),               "COMPILE ERROR: [1,10:<compiler:s_eval>] Compilation Error: bad selector: error[1,4:<selector>] Unexpected token \']\'. At end of selector at code \']\'");
    assert_eq!(ve("unwrap_err ~ std:selector $q a/b] "),      "\"bad selector: error[1,4:<selector>] Unexpected token \\\']\\\'. At end of selector at code \\\']\\\', selector was: /a/b]/\"");
    assert_eq!(ve("(std:selector $q a/b ) ${a = ${b = 20}}"), "$[20]");
    assert_eq!(ve(r#"
        $S(*/a/^*/^c) $[
            ${ a = $[ ${ c = 10 }, ${ c = 20 }, ${ c = 30 } ] },
            ${ a = $[ ${ c = 11 }, ${ c = 22 }, ${ c = 34 } ] },
            ${ a = $[ ${ c = 12 }, ${ c = 23 }, ${ c = 35 } ] },
            ${ a = $[ ${ c = 13 }, ${ c = 24 }, ${ c = 36 } ] },
        ];
        $\
    "#), "$[$[${c=10},10],$[${c=20},20],$[${c=30},30],$[${c=11},11],$[${c=22},22],$[${c=34},34],$[${c=12},12],$[${c=23},23],$[${c=35},35],$[${c=13},13],$[${c=24},24],$[${c=36},36]]");
    assert_eq!(ve(r#"
        $S(*/a/^*/^d) $[
            ${ a = $[ ${ c = 10 }, ${ c = 20 }, ${ c = 30 } ] },
            ${ a = $[ ${ c = 11 }, ${ c = 22 }, ${ c = 34 } ] },
            ${ a = $[ ${ c = 12 }, ${ c = 23 }, ${ c = 35 } ] },
            ${ a = $[ ${ c = 13 }, ${ c = 24 }, ${ c = 36 } ] },
        ];
        $\
    "#), "$n");
}

#[test]
fn check_iter_var_closure() {
    assert_eq!(ve(r#"
        !sum = 0;
        !v = $[];
        iter i $i(0, 10) {
            std:push v { i };
        };
        v { .sum = sum + _[]; };
        sum
    "#), "0");

    assert_eq!(ve(r#"
        !sum = 0;
        !v = $[];
        !sum2 = $@i
            iter i $i(0, 10) {
                !i = i;
                $+ i;
                std:push v { i };
            };
        v { .sum = sum + _[]; };
        $p(sum, sum2)
    "#), "$p(45,45)");
}

#[test]
fn check_struct_patterns() {
    assert_eq!(ve("($M x)               10"),           "${x=10}");
    assert_eq!(ve("($M 1.0)             1"),            "$n");
    assert_eq!(ve("($M 1)               1"),            "${}");
    assert_eq!(ve("($M 1)               1.0"),          "$n");
    assert_eq!(ve("($M 1.0)             1.0"),          "${}");

    assert_eq!(ve("($M $true)           $&&$true"),       "${}");
    assert_eq!(ve("($M $true)           $&&$false"),      "$n");
    assert_eq!(ve("($M $false)          $&&$true"),       "$n");
    assert_eq!(ve("($M $false)          $&&$false"),      "${}");
    assert_eq!(ve("($M $true)           $true"),          "${}");
    assert_eq!(ve("($M $true)           $false"),         "$n");
    assert_eq!(ve("($M $false)          $true"),          "$n");
    assert_eq!(ve("($M $false)          $false"),         "${}");

    assert_eq!(ve("($M _type :integer)              10"),       "COMPILE ERROR: [1,11:<compiler:s_eval>] Compilation Error: invalid test function in structure pattern: _type");
    assert_eq!(ve("($M _type? :integer)             10"),       "${}");
    assert_eq!(ve("($M _type? :integer :string)     10"),       "${}");
    assert_eq!(ve("($M _type? :integer :string)     (str 10)"), "${}");
    assert_eq!(ve("($M x ~ _type? :integer)         10"),       "${x=10}");
    assert_eq!(ve("($M x ~ _type? :integer :string) 10 &> str"),"${x=\"10\"}");

    assert_eq!(ve("($M 3 4)             4"),            "COMPILE ERROR: [1,7:<compiler:s_eval>] Compilation Error: invalid variable binding in structure pattern: 3");
    assert_eq!(ve("($M x 4)             4"),            "${x=4}");
    assert_eq!(ve("($M x 4 5 6)         5"),            "${x=5}");
    assert_eq!(ve("($M x 4 5 :x => 6)   :x => 6"),      "${x=$p(:x,6)}");

    assert_eq!(ve("($M $p(x, y))        20 => 30"),     "${x=20,y=30}");
    assert_eq!(ve("($M $p(x, 30))       20 => 30"),     "${x=20}");
    assert_eq!(ve("($M $p(x, 40))       20 => 30"),     "$n");
    assert_eq!(ve("($M $p(20, y))       20 => 30"),     "${y=30}");
    assert_eq!(ve("($M $p(:x, y))       :x => 30"),     "${y=30}");

    assert_eq!(ve("($M $p(?, y))        :o => 30"),     "${y=30}");
    assert_eq!(ve("($M $p(? 1 2 :o, y)) :o => 30"),     "${y=30}");
    assert_eq!(ve("($M $p(? 1 2 :x, y)) :o => 30"),     "$n");

    assert_eq!(ve("($M $i(x, y))        $i(1,2)"),      "${x=1,y=2}");
    assert_eq!(ve("($M $i(x, y, z))     $i(1,2,3)"),    "${x=1,y=2,z=3}");
    assert_eq!(ve("($M $i(x, y, z, w))  $i(1,2,3,4)"),  "${w=4,x=1,y=2,z=3}");

    assert_eq!(ve("($M $i(:x, y, z, w)) $i(1,2,3,4)"),  "$n");
    assert_eq!(ve("($M $i(1, 2, z, w))  $i(1,2,3,4)"),  "${w=4,z=3}");

    assert_eq!(ve("($M $f(1.1, y))          $f(1.1,2)"),      "${y=2}");
    assert_eq!(ve("($M $f(1.1, 2.0, z))     $f(1.1,2,3)"),    "${z=3}");
    assert_eq!(ve("($M $f(1.1, 2, z))       $f(1.1,2,3)"),    "$n");
    assert_eq!(ve("($M $f(1.1, 2.0, z))     $f(1.1,2,3,4)"),  "$n");
    assert_eq!(ve("($M $f(1.1, 2.0, z, w))  $f(1.1,2,3,4)"),  "${w=4,z=3}");

    assert_eq!(ve("($M $f(1.1, 2.0, z, w))  $f(1.1,2,3,4); $\\"), "${w=4,z=3}");

    assert_eq!(ve("($M $error 20)        $error 20"),   "${}");
    assert_eq!(ve("($M $error 20)        $error 21"),   "$n");
    assert_eq!(ve("($M $error ?)         $error 22"),   "${}");
    assert_eq!(ve("($M x $error ?)       $error 23"),   "${x=$e[1,20:<compiler:s_eval>(Err)] 23}");
    assert_eq!(ve("($M x $error (y ?))   $error 24"),   "${x=$e[1,20:<compiler:s_eval>(Err)] 24,y=24}");

    assert_eq!(ve("($M x 10)        $o(10)"),     "${x=$o(10)}");
    assert_eq!(ve("($M x 10)        $o(11)"),     "$n");
    assert_eq!(ve("($M x $n)        $o()"),       "${x=$o()}");

    assert_eq!(ve("($M x $n)        $n"),         "${x=$n}");
    assert_eq!(ve("($M x $n)        10"),         "$n");

    assert_eq!(ve("($M $o())        $o(10)"),   "$n");
    assert_eq!(ve("($M $o())        10"),       "$n");
    assert_eq!(ve("($M $o())        $n"),       "$n");
    assert_eq!(ve("($M $o())        $o()"),     "${}");
    assert_eq!(ve("($M $o(20))      $o(20)"),   "${}");
    assert_eq!(ve("($M $o(20))      20"),       "$n");
    assert_eq!(ve("($M x $o())      $o()"),     "${x=$o()}");
    assert_eq!(ve("($M x $o(20))    $o(20)"),   "${x=$o(20)}");
    assert_eq!(ve("($M a $o(b 20))  $o(20)"),   "${a=$o(20),b=20}");

    assert_eq!(ve("($M $q foo )    $q/foo/"),                                   "${}");
    assert_eq!(ve("($M x $q foo )  $q/foo/"),                                   "${x=\"foo\"}");
    assert_eq!(ve("($M x $Q foo )  $q/foo/"),                                   "$n");
    assert_eq!(ve("($M x $Q foo )  $b\"foo\""),                                 "${x=$b\"foo\"}");
    assert_eq!(ve("($M x $r/f(^$*o)*(^$+(bar))/)  \"fooooXXXbarbarbar\""),      "${x=$[\"fooooXXXbarbarbar\",\"oooo\",\"bar\"]}");
    assert_eq!(ve("($M s (x $r/f(^$*o)*(^$+(bar))/))  \"fooXbar\""),            "${s=\"fooXbar\",x=$[\"fooXbar\",\"oo\",\"bar\"]}");
    assert_eq!(ve("($M s (? $r/f(^$*o)*(^$+(bar))/))  \"fooXbar\""),            "${s=\"fooXbar\"}");
    assert_eq!(ve("($M x $S& */a &)  $[${a=2},${a=3},${a=4}]"),                 "${x=$[2,3,4]}");

    assert_eq!(ve("($M m ${ a = 3, b = 20 })        ${a=3, b=20, c=10}"),       "${m=${a=3,b=20,c=10}}");
    assert_eq!(ve("($M m ${ a = x, b = y 10 20 })   ${a=3, b=20, c=10}"),       "${m=${a=3,b=20,c=10},x=3,y=20}");
    assert_eq!(ve("($M m ${ a = x, b = y 10 20 })   ${a=3, b=40, c=10}"),       "$n");
    assert_eq!(ve("($M m ${ a = x, d = 10 })        ${a=3, b=40, c=10}"),       "$n");
    assert_eq!(ve("($M m ${ $r/a*b/ = 20, a = 3, b = 20 })  ${a=3, b=20, c=10}"),       "$n");
    assert_eq!(ve("($M m ${ (?) = 20 })                     ${axb=3, axxb=20, b=20}"),  "${m=${axb=3,axxb=20,b=20}}");
    assert_eq!(ve("($M m ${ (x) = 20 })                     ${axb=3, axxb=20, b=21}"),  "${m=${axb=3,axxb=20,b=21},x=:axxb}");
    assert_eq!(ve("($M m ${ (x) = y 20 })                   ${axb=3, axxb=20, b=21}"),  "${m=${axb=3,axxb=20,b=21},x=:axxb,y=20}");
    assert_eq!(ve("($M m ${ $r/a*b/ = 20, axb = 3, b = 20 }) ${axb=3, axxb=20, b=20}"), "${m=${axb=3,axxb=20,b=20}}");
    assert_eq!(ve("($M m ${ $r/a*b/ = 20, a = 3, b = 20 }) ${a=3, b=20, c=10}"),        "$n");

    assert_eq!(ve("($M $[_type? :string :integer, _type? :symbol :string])         $[1, :f]"),     "${}");
    assert_eq!(ve("($M $[a ~ _type? :string :integer, b ~ _type? :symbol :string]) $[\"x\", :f]"), "${a=\"x\",b=:f}");
    assert_eq!(ve("($M x $[1, 2, 3, 4])    $[1, 2, 3, 4]"),                     "${x=$[1,2,3,4]}");
    assert_eq!(ve("($M x $[1, y, z 3, 4])  $[1, 2, 3, 4]"),                     "${x=$[1,2,3,4],y=2,z=3}");

    assert_eq!(ve("($M x $[1, _*, 4])               $[1, 2, 3, 4]"),            "${x=$[1,2,3,4]}");
    assert_eq!(ve("($M x $[1, _*, 4])               $[1, 4]"),                  "${x=$[1,4]}");
    assert_eq!(ve("($M x $[1, _*, 4])               $[1, 2, 4]"),               "${x=$[1,2,4]}");
    assert_eq!(ve("($M x $[1, _*])                  $[1, 2, 4]"),               "${x=$[1,2,4]}");
    assert_eq!(ve("($M x $[1, _*])                  $[1]"),                     "${x=$[1]}");
    assert_eq!(ve("($M x $[_*])                     $[1]"),                     "${x=$[1]}");
    assert_eq!(ve("($M x $[_*])                     $[]"),                      "${x=$[]}");
    assert_eq!(ve("($M x $[y _*])                   $[1]"),                     "${x=$[1],y=$[1]}");
    assert_eq!(ve("($M x $[y _*])                   $[]"),                      "${x=$[],y=$[]}");

    assert_eq!(ve("($M x $[1, _+, 4])               $[1, 2, 3, 4]"),            "${x=$[1,2,3,4]}");
    assert_eq!(ve("($M x $[1, _+, 4])               $[1, 4]"),                  "$n");
    assert_eq!(ve("($M x $[1, _+, 4])               $[1, 2, 4]"),               "${x=$[1,2,4]}");
    assert_eq!(ve("($M x $[1, _+])                  $[1, 2, 4]"),               "${x=$[1,2,4]}");
    assert_eq!(ve("($M x $[1, y _+, 4])             $[1, 2, 4]"),               "${x=$[1,2,4],y=$[2]}");
    assert_eq!(ve("($M x $[1, y _+])                $[1, 2, 4]"),               "${x=$[1,2,4],y=$[2,4]}");
    assert_eq!(ve("($M x $[1, _+])                  $[1]"),                     "$n");
    assert_eq!(ve("($M x $[_+])                     $[1]"),                     "${x=$[1]}");
    assert_eq!(ve("($M x $[_+])                     $[]"),                      "$n");
    assert_eq!(ve("($M x $[y _+])                   $[1]"),                     "${x=$[1],y=$[1]}");
    assert_eq!(ve("($M x $[y _+])                   $[]"),                      "$n");

    assert_eq!(ve("($M x $[1, y _?, 4])             $[1, 2, 3, 4]"),            "$n");
    assert_eq!(ve("($M x $[1, y _?, 4])             $[1, 4]"),                  "${x=$[1,4],y=$o()}");
    assert_eq!(ve("($M x $[1, y _?, 4])             $[1, 2, 4]"),               "${x=$[1,2,4],y=$o(2)}");
    assert_eq!(ve("($M x $[1, y _?])                $[1, 2, 4]"),               "$n");
    assert_eq!(ve("($M x $[1, y _?])                $[1, 3]"),                  "${x=$[1,3],y=$o(3)}");
    assert_eq!(ve("($M x $[1, y _?])                $[1]"),                     "${x=$[1],y=$o()}");
    assert_eq!(ve("($M x $[y _?])                   $[1]"),                     "${x=$[1],y=$o(1)}");
    assert_eq!(ve("($M x $[y _?])                   $[]"),                      "${x=$[],y=$o()}");

    assert_eq!(ve("($M x $[1, y _*])                $[1, 2, 4]"),               "${x=$[1,2,4],y=$[2,4]}");
    assert_eq!(ve("($M x $[_*])                     $[1, 2, 4]"),               "${x=$[1,2,4]}");
    assert_eq!(ve("($M x $[z _*])                   $[1, 2, 4]"),               "${x=$[1,2,4],z=$[1,2,4]}");
    assert_eq!(ve("($M x $[1, y _*, 5])             $[1, 2, 4, 6, 7, 5]"),      "${x=$[1,2,4,6,7,5],y=$[2,4,6,7]}");
    assert_eq!(ve("($M x $[1, y _*, 5])             $[1, 2, 4, 6, 7, 5, 7]"),   "$n");
    assert_eq!(ve("($M x $[1, y _*, 5, 7])          $[1, 2, 4, 6, 7, 5, 7]"),   "${x=$[1,2,4,6,7,5,7],y=$[2,4,6,7]}");
    assert_eq!(ve("($M x $[1, y _*, 5, 7])          $[1,2,4,6,7,5,6,7,8,5,7]"), "${x=$[1,2,4,6,7,5,6,7,8,5,7],y=$[2,4,6,7,5,6,7,8]}");
    assert_eq!(ve("($M x $[1, y 2 4, z 2 4])        $[1, 2, 4]"),               "${x=$[1,2,4],y=2,z=4}");
    assert_eq!(ve("($M x $[1, y 2 4, z 2 4])        $[1, 4, 4]"),               "${x=$[1,4,4],y=4,z=4}");

    assert_eq!(ve("($M x $[1, _* 2, 4])             $[1, 2, 2, 4]"),            "${x=$[1,2,2,4]}");
    assert_eq!(ve("($M x $[1, _* (? 2 3), 4])       $[1, 2, 3, 4]"),            "${x=$[1,2,3,4]}");
    assert_eq!(ve("($M x $[1, y ~ _* (? 2 3), 4])   $[1, 2, 3, 4]"),            "${x=$[1,2,3,4],y=$[2,3]}");
    assert_eq!(ve("($M x $[1, y (_* 2), 4])         $[1, 2, 2, 4]"),            "${x=$[1,2,2,4],y=$[2,2]}");

    assert_eq!(ve("($M x $[1, _* 2, 5])             $[1, 2, 2, 4]"),            "$n");
    assert_eq!(ve("($M x $[1, _* (? 2 3), 5])       $[1, 2, 3, 4]"),            "$n");
    assert_eq!(ve("($M x $[1, y ~ _* (? 2 3), 5])   $[1, 2, 3, 4]"),            "$n");
    assert_eq!(ve("($M x $[1, y (_* 2), 5])         $[1, 2, 2, 4]"),            "$n");

    assert_eq!(ve("($M x $[_* 2, 4])                $[1, 2, 2, 4]"),            "$n");
    assert_eq!(ve("($M x $[_* (? 2 3), 4])          $[1, 2, 3, 4]"),            "$n");
    assert_eq!(ve("($M x $[y (_* 2), 4])            $[1, 2, 2, 4]"),            "$n");
    assert_eq!(ve("($M x $[_* 2])                   $[1, 2, 2, 4]"),            "$n");
    assert_eq!(ve("($M x $[_* (? 2 3)])             $[1, 2, 3, 4]"),            "$n");
    assert_eq!(ve("($M x $[y (_* 2)])               $[1, 2, 2, 4]"),            "$n");
    assert_eq!(ve("($M x $[_* 2, 4])                $[2, 2, 2, 4]"),            "${x=$[2,2,2,4]}");
    assert_eq!(ve("($M x $[_* (? 2 3), 4])          $[2, 2, 3, 4]"),            "${x=$[2,2,3,4]}");
    assert_eq!(ve("($M x $[y (_* 2), 4])            $[2, 2, 2, 4]"),            "${x=$[2,2,2,4],y=$[2,2,2]}");
    assert_eq!(ve("($M x $[_* 2])                   $[2, 2, 2, 4]"),            "$n");
    assert_eq!(ve("($M x $[_* (? 2 3)])             $[2, 2, 3, 4]"),            "$n");
    assert_eq!(ve("($M x $[y (_* 2)])               $[2, 2, 2, 4]"),            "$n");
    assert_eq!(ve("($M x $[_* 2])                   $[2, 2, 2, 4]"),            "$n");
    assert_eq!(ve("($M x $[_* (? 2 3)])             $[2, 2, 3, 4]"),            "$n");
    assert_eq!(ve("($M x $[_* (? 2 3 4)])           $[2, 2, 3, 4]"),            "${x=$[2,2,3,4]}");
    assert_eq!(ve("($M x $[y (_* 2), _?])           $[2, 2, 2, 4]"),            "${x=$[2,2,2,4],y=$[2,2,2]}");
    assert_eq!(ve("($M x $[y (_* (o 2)), f _?])     $[2, 2, 2, 4]"),            "${f=$o(4),o=2,x=$[2,2,2,4],y=$[2,2,2]}");
    assert_eq!(ve("($M x $[_* 2])                   $[]"),                      "${x=$[]}");
    assert_eq!(ve("($M x $[_* 2])                   $[1]"),                     "$n");
    assert_eq!(ve("($M x $[_* 2])                   $[2]"),                     "${x=$[2]}");
    assert_eq!(ve("($M x $[1, y ~ _* 2])            $[1]"),                     "${x=$[1],y=$[]}");
    assert_eq!(ve("($M x $[2, y ~ _* 2])            $[2]"),                     "${x=$[2],y=$[]}");

    assert_eq!(ve("($M x $[_+ 2, 4])                $[1, 2, 2, 4]"),            "$n");
    assert_eq!(ve("($M x $[_+ (? 2 3), 4])          $[1, 2, 3, 4]"),            "$n");
    assert_eq!(ve("($M x $[y (_+ 2), 4])            $[1, 2, 2, 4]"),            "$n");
    assert_eq!(ve("($M x $[_+ 2])                   $[1, 2, 2, 4]"),            "$n");
    assert_eq!(ve("($M x $[_+ (? 2 3)])             $[1, 2, 3, 4]"),            "$n");
    assert_eq!(ve("($M x $[y (_+ 2)])               $[1, 2, 2, 4]"),            "$n");
    assert_eq!(ve("($M x $[_+ 2, 4])                $[2, 2, 2, 4]"),            "${x=$[2,2,2,4]}");
    assert_eq!(ve("($M x $[_+ (? 2 3), 4])          $[2, 2, 3, 4]"),            "${x=$[2,2,3,4]}");
    assert_eq!(ve("($M x $[y (_+ 2), 4])            $[2, 2, 2, 4]"),            "${x=$[2,2,2,4],y=$[2,2,2]}");
    assert_eq!(ve("($M x $[_+ 2])                   $[2, 2, 2, 4]"),            "$n");
    assert_eq!(ve("($M x $[_+ (? 2 3)])             $[2, 2, 3, 4]"),            "$n");
    assert_eq!(ve("($M x $[y (_+ 2)])               $[2, 2, 2, 4]"),            "$n");
    assert_eq!(ve("($M x $[_+ 2])                   $[2, 2, 2, 4]"),            "$n");
    assert_eq!(ve("($M x $[_+ (? 2 3)])             $[2, 2, 3, 4]"),            "$n");
    assert_eq!(ve("($M x $[_+ (? 2 3 4)])           $[2, 2, 3, 4]"),            "${x=$[2,2,3,4]}");
    assert_eq!(ve("($M x $[y (_+ 2), _?])           $[2, 2, 2, 4]"),            "${x=$[2,2,2,4],y=$[2,2,2]}");
    assert_eq!(ve("($M x $[y (_+ (o 2)), f _?])     $[2, 2, 2, 4]"),            "${f=$o(4),o=2,x=$[2,2,2,4],y=$[2,2,2]}");
    assert_eq!(ve("($M x $[_+ 2])                   $[]"),                      "$n");
    assert_eq!(ve("($M x $[_+ 2])                   $[1]"),                     "$n");
    assert_eq!(ve("($M x $[_+ 2])                   $[2]"),                     "${x=$[2]}");
    assert_eq!(ve("($M x $[1, y ~ _+ 2])            $[1]"),                     "$n");
    assert_eq!(ve("($M x $[2, y ~ _+ 2])            $[2]"),                     "$n");
    assert_eq!(ve("($M x $[2, y ~ _+ 2])            $[2,2]"),                   "${x=$[2,2],y=$[2]}");

    assert_eq!(ve("($M x $[a ~ _* 3, b ~ _+ 2, c ~ _* 4])       $[3,3,3,2,2,2,2,4]"),       "${a=$[3,3,3],b=$[2,2,2,2],c=$[4],x=$[3,3,3,2,2,2,2,4]}");
    assert_eq!(ve("($M x $[a ~ _* 3, b ~ _+ 2, c ~ _* 4])       $[2,2,2,2,4]"),             "${a=$[],b=$[2,2,2,2],c=$[4],x=$[2,2,2,2,4]}");
    assert_eq!(ve("($M x $[a ~ _* 3, b ~ _+ 2, c ~ _* 4])       $[3,3,3,2,2,2,2]"),         "${a=$[3,3,3],b=$[2,2,2,2],c=$[],x=$[3,3,3,2,2,2,2]}");
    assert_eq!(ve("($M x $[a ~ _* 3, b ~ _+ 2, c ~ _* 4])       $[2,2,2,2]"),               "${a=$[],b=$[2,2,2,2],c=$[],x=$[2,2,2,2]}");
    assert_eq!(ve("($M x $[a ~ _* 3, b ~ _+ 2, c ~ _* 4])       $[2]"),                     "${a=$[],b=$[2],c=$[],x=$[2]}");
    assert_eq!(ve("($M x $[a ~ _* 3, b ~ _+ 2, c ~ _* 4])       $[3,3,3,4]"),               "$n");

    assert_eq!(ve("($M x $[a ~ _* 3, b ~ _* 2, c ~ _* 4])       $[3,3,3,2,2,2,2,4]"),       "${a=$[3,3,3],b=$[2,2,2,2],c=$[4],x=$[3,3,3,2,2,2,2,4]}");
    assert_eq!(ve("($M x $[a ~ _* 3, b ~ _* 2, c ~ _* 4])       $[2,2,2,2,4]"),             "${a=$[],b=$[2,2,2,2],c=$[4],x=$[2,2,2,2,4]}");
    assert_eq!(ve("($M x $[a ~ _* 3, b ~ _* 2, c ~ _* 4])       $[3,3,3,2,2,2,2]"),         "${a=$[3,3,3],b=$[2,2,2,2],c=$[],x=$[3,3,3,2,2,2,2]}");
    assert_eq!(ve("($M x $[a ~ _* 3, b ~ _* 2, c ~ _* 4])       $[2,2,2,2]"),               "${a=$[],b=$[2,2,2,2],c=$[],x=$[2,2,2,2]}");
    assert_eq!(ve("($M x $[a ~ _* 3, b ~ _* 2, c ~ _* 4])       $[2]"),                     "${a=$[],b=$[2],c=$[],x=$[2]}");
    assert_eq!(ve("($M x $[a ~ _* 3, b ~ _* 2, c ~ _* 4])       $[3,3,3,4]"),               "${a=$[3,3,3],b=$[],c=$[4],x=$[3,3,3,4]}");

    assert_eq!(ve("($M x $[_+ $none]) $[]"),               "$n");
    assert_eq!(ve("($M x $[_+ $none]) $[$n]"),             "${x=$[$n]}");

    assert_eq!(ve("($M x $[_? $none]) $[]"),               "${x=$[]}");
    assert_eq!(ve("($M x $[_? $none]) $[$n]"),             "${x=$[$n]}");

    assert_eq!(ve("($M x $[a ~ _? 4, b ~ _*]) $[4, 3]"),   "${a=4,b=$[3],x=$[4,3]}");
    assert_eq!(ve("($M x $[a ~ _? 5, b ~ _*]) $[4, 3]"),   "${b=$[4,3],x=$[4,3]}");

    assert_eq!(ve("($M $[_* 1 2]) $[4, 3]"),                "COMPILE ERROR: [1,10:<compiler:s_eval>] Compilation Error: _* takes only 1 argument in list structure pattern: $[&Call,$[&Var,:\"_*\"],1,2]");
    assert_eq!(ve("($M $[_+ 1 2]) $[4, 3]"),                "COMPILE ERROR: [1,10:<compiler:s_eval>] Compilation Error: _* takes only 1 argument in list structure pattern: $[&Call,$[&Var,:_+],1,2]");
    assert_eq!(ve("($M $[_? 1 2]) $[4, 3]"),                "COMPILE ERROR: [1,10:<compiler:s_eval>] Compilation Error: _* takes only 1 argument in list structure pattern: $[&Call,$[&Var,:\"_?\"],1,2]");

    assert_eq!(ve("($M x $[:a, $S& */a &])    $[:a, $[${a=2},${a=3},${a=4}]]"),   "${x=$[:a,$[${a=2},${a=3},${a=4}]]}");
    assert_eq!(ve("($M x $[:a, o $S& */a &])  $[:a, $[${a=2},${a=3},${a=4}]]"),   "${o=$[2,3,4],x=$[:a,$[${a=2},${a=3},${a=4}]]}");
}

#[test]
fn check_struct_match() {
    assert_eq!(ve("match $i(1,2,3,4)"),                             "COMPILE ERROR: [1,7:<compiler:s_eval>] Compilation Error: match takes at least 2 arguments");
    assert_eq!(ve("match $i(1,2,3,4) 20 30"),                       "COMPILE ERROR: [1,7:<compiler:s_eval>] Compilation Error: match argument 2 is not a pair: 20");
    assert_eq!(ve("match $i(1,2,3,4) $i(1,2,z,w) { $[z,w] };"),     "COMPILE ERROR: [1,7:<compiler:s_eval>] Compilation Error: match argument 2 is not a pair: $[&IVec,1,2,$[&Var,:z],$[&Var,:w]]");

    assert_eq!(ve("match $i(1,2) $i(1,:s) => 11 0 => 42;"),          "$n");
    assert_eq!(ve("match $i(1,2) $i(1,:s) => 11 0 => 42 55;"),       "55");

    assert_eq!(ve("match $i(1,2,3,4) 30"),                                  "30");
    assert_eq!(ve("match $i(1,2,3,4) $i(1,2,z,w) => { $[$\\.z,$\\.w] };"),  "$[3,4]");
    assert_eq!(ve("match $i(1,2)     $i(1,:s)    => 11 42;"),               "42");
    assert_eq!(ve(r#"
        match $i(1,2,3)
            $i(x,1,y)   => (:a => $\)
            $i(x,2,y)   => (:b => $\)
            $i(x,3,y)   => (:c => $\)
            40;
    "#), "$p(:b,${x=1,y=3})");
    assert_eq!(ve(r#"
        !m = \match _
            (i (o $S(*/x)))  => (:sel => $\)
            $i(x,  1, y)     => (:a => $\.x)
            $i(x,  2, y)     => (:b => $\.x)
            $i(x,  3, y)     => (:c => $\.x)
            $i(x, 99, y)     => { !(x, y) = $\; x + y }
            :nothing;

        std:assert_eq m[$[${f=10},${l=30}]]         :nothing;
        std:assert_eq str[m[$[${x=10},${l=30}]]]    (str $p(:sel,${i=$[${x=10},${l=30}],o=$[10]}));
        std:assert_eq str[m[$[${x=10},${x=30}]]]    (str $p(:sel,${i=$[${x=10},${x=30}],o=$[10,30]}));
        std:assert_eq m[$i(3,2,5)]           $p(:b, 3);
        std:assert_eq m[$i(3,9,5)]           :nothing;
        std:assert_eq m[$i(3,99,5)]          8;
        $[
            m[$i(3,2,5)],
            m[$i(3,9,5)],
            m[$i(3,99,5)],
        ]
    "#), "$[$p(:b,3),:nothing,8]");
}

#[test]
fn check_jump_table() {
    assert_eq!(ve("jump -1 10 30"), "30");
    assert_eq!(ve("jump 2  10 30"), "30");
    assert_eq!(ve("jump 0  10 30"), "10");
    assert_eq!(ve("jump 1  10 30"), "30");
    assert_eq!(ve("(jump 1  10 20 30) + 11"), "31");
    assert_eq!(ve("$@v iter i -1 => 4 { $+ ~ jump i { !x = 10; str x } { 20 } 30 }"),
               "$[30,\"10\",20,30,30]");
}

#[test]
fn check_formatter() {
    assert_eq!(v2s("$F\"\" []"),                 "");
    assert_eq!(v2s("$F\"ax\" []"),               "ax");
    assert_eq!(v2s("$F\"a{{}}x\" []"),           "a{}x");
    assert_eq!(v2s("$F\"a}}x\" []"),             "a}x");
    assert_eq!(v2s("$F$b\"\" []"),               "");
    assert_eq!(v2s("$F$b\"ax\" []"),             "ax");
    assert_eq!(v2s("$F$b\"a{{}}x\" []"),         "a{}x");
    assert_eq!(v2s("$F$b\"a}}x\" []"),           "a}x");

    assert_eq!(v2s("$F\"a{}x\" 10"),                        "a10x");
    assert_eq!(v2s("$F\"a{1}{0}x\" 10 22"),                 "a2210x");
    assert_eq!(v2s("$F\"a{1}{0}{}x\" 10 22 33"),            format!("a{1}{0}{}x", 10, 22));
    assert_eq!(v2s("$F\"a{1}{0}{}{}x\" 10 22 33"),          format!("a{1}{0}{}{}x", 10, 22));
    assert_eq!(v2s("$F\"a{x}{y}x\" $i(3, 4, 5, 6)"),        "a34x");
    assert_eq!(v2s("$F\"a{zx}{xx}x\" $i(3, 4, 5, 6)"),      "a$i(5,3)$i(3,3)x");
    assert_eq!(v2s("$F$b\"a{}x\" 10"),                      "a10x");
    assert_eq!(v2s("$F$b\"a{1}{0}x\" 10 22"),               "a2210x");
    assert_eq!(v2s("$F$b\"a{1}{0}{}x\" 10 22 33"),          format!("a{1}{0}{}x", 10, 22));

<<<<<<< HEAD
//    assert_eq!(v2s("$F\"a{:<5}x\"  399"),     "a399  x");
//    assert_eq!(v2s("$F\"a{:<5}x\"  399"),     "a399  x");
//    assert_eq!(v2s("$F\"a{:>5}x\"  399"),     "a  399x");
//    assert_eq!(v2s("$F\"a{:^5}x\"  399"),     "a 399 x");
//    assert_eq!(v2s("$F\"a{:^05}x\"  399"),    "a00399x");
//    assert_eq!(v2s("$F\"a{:^05}x\"  399"),    "a00399x");
//    assert_eq!(v2s("$F\"a{:#x}x\" 399"),     "a0xffffx");
//
//    assert_eq!(v2s("$F$b\"a{}x\" $b\"\\xFF\""),             "a\\xFFx");
}

#[test]
fn check_byte_replace() {
    assert_eq!(ve("std:bytes:replace $q/fooxxxbar/ $q//    $q/y/"),     "$b\"yfyoyoyxyxyxybyayr\"");
    assert_eq!(ve("std:bytes:replace $q/fooxxxbar/ $q/xxx/ $q/yyy/"),   "$b\"fooyyybar\"");
    assert_eq!(ve("std:bytes:replace $q/fooxxxbar/       $q/xxx/ $q//"),"$b\"foobar\"");
    assert_eq!(ve("std:bytes:replace $q/xxxfooxxxbar/    $q/xxx/ $q//"),"$b\"foobar\"");
    assert_eq!(ve("std:bytes:replace $q/xxxfooxxxbarxxx/ $q/xxx/ $q//"),"$b\"foobar\"");
    assert_eq!(ve("std:bytes:replace $q/fooxxxbar/ $q/xxx/ $q/yyyy/"),  "$b\"fooyyyybar\"");

    assert_eq!(ve("std:bytes:replace $q/fooxxxbar/ $q/xxx/ $q/yyxxxyy/"),  "$b\"fooyyxxxyybar\"");

    assert_eq!(ve("std:bytes:replace $q/fooxxxbarxxxbox/ $q/xxx/ $q/yyyy/"), "$b\"fooyyyybaryyyybox\"");
    assert_eq!(ve("std:bytes:replace $q/fooxxxbarxxxbox/ $q/xxx/ $q/yyy/"),  "$b\"fooyyybaryyybox\"");
    assert_eq!(ve("std:bytes:replace $q/fooxxxbarxxxbox/ $q/xxx/ $q/yy/"),   "$b\"fooyybaryybox\"");
    assert_eq!(ve("std:bytes:replace $q/fooxxxbarxxxbox/ $q/xxx/ $q/y/"),    "$b\"fooybarybox\"");
    assert_eq!(ve("std:bytes:replace $q/fooxxxbarxxxbox/ $q/xxx/ $q//"),     "$b\"foobarbox\"");
=======
    assert_eq!(v2s("$F\"a{:<5}x\"  ~ str 399"),     "a399  x");
    assert_eq!(v2s("$F\"a{:<5}x\"  ~ str 399"),     "a399  x");
    assert_eq!(v2s("$F\"a{:>5}x\"  ~ str 399"),     "a  399x");
    assert_eq!(v2s("$F\"a{:^5}x\"  ~ str 399"),     "a 399 x");

    assert_eq!(v2s("$F\"a{:<5}x\"  399"),     format!("a{:<5}x", 399));
    assert_eq!(v2s("$F\"a{:>5}x\"  399"),     format!("a{:>5}x", 399));
    assert_eq!(v2s("$F\"a{:^5}x\"  399"),     format!("a{:^5}x", 399));

    assert_eq!(v2s("$F\"a{:^05}x\"  399"),    format!("a{:^05}x", 399));
    assert_eq!(v2s("$F\"a{:<05}x\"  399"),    format!("a{:<05}x", 399));
    assert_eq!(v2s("$F\"a{:>05}x\"  399"),    format!("a{:>05}x", 399));
    assert_eq!(v2s("$F\"a{:#x}x\" 399"),     "a0xffffx");

    assert_eq!(v2s("$F$b\"a{}x\" $b\"\\xFF\""),             "a\\xFFx");
}

#[test]
fn check_color_functions() {
    assert_eq!(ve("ivec ~ (std:v:hex2rgba_f :33C0CC80) * 100"), "$i(20,75,80,50)");
    assert_eq!(ve("std:v:hex2rgba_i :33C0CC80"),                "$i(51,192,204,128)");

    assert_eq!(ve("std:v:hex2hsva_f :FFFFFFFF"), "$f(360,100,100,100)");
    assert_eq!(ve("std:v:hex2hsva_i :FFFFFFFF"), "$i(360,100,100,100)");
    assert_eq!(ve("std:v:hex2hsva_f :55FFFFFF"), "$f(120,100,100,100)");
    assert_eq!(ve("std:v:hex2hsva_i :55FFFFFF"), "$i(120,100,100,100)");
    assert_eq!(ve("std:v:hex2hsva_f :00FFFFFF"), "$f(0,100,100,100)");
    assert_eq!(ve("std:v:hex2hsva_i :00FFFFFF"), "$i(0,100,100,100)");
    assert_eq!(ve("std:v:hex2hsva_f :00FF00FF"), "$f(0,100,0,100)");
    assert_eq!(ve("std:v:hex2hsva_i :00FF00FF"), "$i(0,100,0,100)");
    assert_eq!(ve("std:v:hex2hsva_f :0000FFFF"), "$f(0,0,100,100)");
    assert_eq!(ve("std:v:hex2hsva_i :0000FFFF"), "$i(0,0,100,100)");
    assert_eq!(ve("std:v:hex2hsva_f :000000FF"), "$f(0,0,0,100)");
    assert_eq!(ve("std:v:hex2hsva_i :000000FF"), "$i(0,0,0,100)");
    assert_eq!(ve("std:v:hex2hsva_f :00000000"), "$f(0,0,0,0)");
    assert_eq!(ve("std:v:hex2hsva_i :00000000"), "$i(0,0,0,0)");

    assert_eq!(ve("std:v:rgba2hex $i(255, 128, 64,  255)"),  "\"ff8040ff\"");
    assert_eq!(ve("std:v:rgba2hex $f(1.0, 0.5, 0.25, 1.0)"), "\"ff8040ff\"");
    assert_eq!(ve("std:v:rgba2hex $i(255, 128, 64)"),        "\"ff8040ff\"");
    assert_eq!(ve("std:v:rgba2hex $f(1.0, 0.5, 0.25)"),      "\"ff8040ff\"");

    assert_eq!(ve("std:v:hsv2rgb $i(0,   100, 100)"),       "$i(255,0,0)");
    assert_eq!(ve("std:v:hsv2rgb $i(120, 100, 100)"),       "$i(0,255,0)");
    assert_eq!(ve("std:v:hsv2rgb $i(240, 100, 100)"),       "$i(0,0,255)");
    assert_eq!(ve("std:v:hsv2rgb $i(0, 0, 50)"),            "$i(128,128,128)");
    assert_eq!(ve("std:v:hsv2rgb $i(50, 50, 50)"),          "$i(128,117,64)");
    assert_eq!(ve("std:v:hsv2rgb $i(360, 50, 50)"),         "$i(128,64,64)");
    assert_eq!(ve("std:v:hsv2rgb $i(0, 100, 50)"),          "$i(128,0,0)");
    assert_eq!(ve("std:v:hsv2rgb $i(0, 50, 100)"),          "$i(255,128,128)");
    assert_eq!(ve("std:v:hsv2rgb $f(81.0, 0.5, 0.5)"),      "$f(0.4125,0.5,0.25)");
    assert_eq!(ve("std:v:hsv2rgb $f(0, 1.0, 1.0)"),         "$f(1,0,0)");
    assert_eq!(ve("std:v:hsv2rgb $f(0, 0.5, 1.0)"),         "$f(1,0.5,0.5)");
    assert_eq!(ve("std:v:hsv2rgb $i(360, 50, 50, 50)"),     "$i(128,64,64,128)");
    assert_eq!(ve("std:v:hsv2rgb $i(50, 100, 50, 50)"),     "$i(128,106,0,128)");
    assert_eq!(ve("std:v:hsv2rgb $i(50, 50, 100, 50)"),     "$i(255,234,128,128)");
    assert_eq!(ve("std:v:hsv2rgb $f(1.2, 0.5, 0.5, 1.0)"),  "$f(0.5,0.255,0.25,1)");
    assert_eq!(ve("std:v:hsv2rgb $f(51, 1.0, 0.5, 0.5)"),   "$f(0.5,0.425,0,0.5)");
    assert_eq!(ve("std:v:hsv2rgb $f(270, 0.5, 1.0, 0.0)"),  "$f(0.75,0.5,1,0)");

    assert_eq!(ve("std:v:rgb2hsv ~ std:v:hsv2rgb $i(0,   100, 100)"),       "$i(0,100,100)");
    assert_eq!(ve("std:v:rgb2hsv ~ std:v:hsv2rgb $i(120, 100, 100)"),       "$i(120,100,100)");
    assert_eq!(ve("std:v:rgb2hsv ~ std:v:hsv2rgb $i(240, 100, 100)"),       "$i(240,100,100)");
    assert_eq!(ve("std:v:rgb2hsv ~ std:v:hsv2rgb $i(0, 0, 50)"),            "$i(0,0,50)");
    assert_eq!(ve("std:v:rgb2hsv ~ std:v:hsv2rgb $i(50, 50, 50)"),          "$i(50,50,50)");
    assert_eq!(ve("std:v:rgb2hsv ~ std:v:hsv2rgb $i(360, 50, 50)"),         "$i(0,50,50)");
    assert_eq!(ve("std:v:rgb2hsv ~ std:v:hsv2rgb $i(0, 100, 50)"),          "$i(0,100,50)");
    assert_eq!(ve("std:v:rgb2hsv ~ std:v:hsv2rgb $i(0, 50, 100)"),          "$i(0,50,100)");
    assert_eq!(ve("std:v:rgb2hsv ~ std:v:hsv2rgb $f(81.0, 0.5, 0.5)"),      "$f(81,0.5,0.5)");
    assert_eq!(ve("std:v:rgb2hsv ~ std:v:hsv2rgb $f(0, 1.0, 1.0)"),         "$f(0,1,1)");
    assert_eq!(ve("std:v:rgb2hsv ~ std:v:hsv2rgb $f(0, 0.5, 1.0)"),         "$f(0,0.5,1)");
    assert_eq!(ve("std:v:rgb2hsv ~ std:v:hsv2rgb $i(360, 50, 50, 50)"),     "$i(0,50,50,50)");
    assert_eq!(ve("std:v:rgb2hsv ~ std:v:hsv2rgb $i(50, 100, 50, 50)"),     "$i(50,100,50,50)");
    assert_eq!(ve("std:v:rgb2hsv ~ std:v:hsv2rgb $i(50, 50, 100, 50)"),     "$i(50,50,100,50)");
    assert_eq!(ve("std:v:rgb2hsv ~ std:v:hsv2rgb $f(30, 0.5, 0.5, 1.0)"),   "$f(30,0.5,0.5,1)");
    assert_eq!(ve("std:v:rgb2hsv ~ std:v:hsv2rgb $f(51, 1.0, 0.5, 0.5)"),   "$f(51,1,0.5,0.5)");
    assert_eq!(ve("std:v:rgb2hsv ~ std:v:hsv2rgb $f(270, 0.5, 1.0, 0.0)"),  "$f(270,0.5,1,0)");
>>>>>>> 7ccf7ea7
}<|MERGE_RESOLUTION|>--- conflicted
+++ resolved
@@ -4053,35 +4053,6 @@
     assert_eq!(v2s("$F$b\"a{1}{0}x\" 10 22"),               "a2210x");
     assert_eq!(v2s("$F$b\"a{1}{0}{}x\" 10 22 33"),          format!("a{1}{0}{}x", 10, 22));
 
-<<<<<<< HEAD
-//    assert_eq!(v2s("$F\"a{:<5}x\"  399"),     "a399  x");
-//    assert_eq!(v2s("$F\"a{:<5}x\"  399"),     "a399  x");
-//    assert_eq!(v2s("$F\"a{:>5}x\"  399"),     "a  399x");
-//    assert_eq!(v2s("$F\"a{:^5}x\"  399"),     "a 399 x");
-//    assert_eq!(v2s("$F\"a{:^05}x\"  399"),    "a00399x");
-//    assert_eq!(v2s("$F\"a{:^05}x\"  399"),    "a00399x");
-//    assert_eq!(v2s("$F\"a{:#x}x\" 399"),     "a0xffffx");
-//
-//    assert_eq!(v2s("$F$b\"a{}x\" $b\"\\xFF\""),             "a\\xFFx");
-}
-
-#[test]
-fn check_byte_replace() {
-    assert_eq!(ve("std:bytes:replace $q/fooxxxbar/ $q//    $q/y/"),     "$b\"yfyoyoyxyxyxybyayr\"");
-    assert_eq!(ve("std:bytes:replace $q/fooxxxbar/ $q/xxx/ $q/yyy/"),   "$b\"fooyyybar\"");
-    assert_eq!(ve("std:bytes:replace $q/fooxxxbar/       $q/xxx/ $q//"),"$b\"foobar\"");
-    assert_eq!(ve("std:bytes:replace $q/xxxfooxxxbar/    $q/xxx/ $q//"),"$b\"foobar\"");
-    assert_eq!(ve("std:bytes:replace $q/xxxfooxxxbarxxx/ $q/xxx/ $q//"),"$b\"foobar\"");
-    assert_eq!(ve("std:bytes:replace $q/fooxxxbar/ $q/xxx/ $q/yyyy/"),  "$b\"fooyyyybar\"");
-
-    assert_eq!(ve("std:bytes:replace $q/fooxxxbar/ $q/xxx/ $q/yyxxxyy/"),  "$b\"fooyyxxxyybar\"");
-
-    assert_eq!(ve("std:bytes:replace $q/fooxxxbarxxxbox/ $q/xxx/ $q/yyyy/"), "$b\"fooyyyybaryyyybox\"");
-    assert_eq!(ve("std:bytes:replace $q/fooxxxbarxxxbox/ $q/xxx/ $q/yyy/"),  "$b\"fooyyybaryyybox\"");
-    assert_eq!(ve("std:bytes:replace $q/fooxxxbarxxxbox/ $q/xxx/ $q/yy/"),   "$b\"fooyybaryybox\"");
-    assert_eq!(ve("std:bytes:replace $q/fooxxxbarxxxbox/ $q/xxx/ $q/y/"),    "$b\"fooybarybox\"");
-    assert_eq!(ve("std:bytes:replace $q/fooxxxbarxxxbox/ $q/xxx/ $q//"),     "$b\"foobarbox\"");
-=======
     assert_eq!(v2s("$F\"a{:<5}x\"  ~ str 399"),     "a399  x");
     assert_eq!(v2s("$F\"a{:<5}x\"  ~ str 399"),     "a399  x");
     assert_eq!(v2s("$F\"a{:>5}x\"  ~ str 399"),     "a  399x");
@@ -4159,5 +4130,22 @@
     assert_eq!(ve("std:v:rgb2hsv ~ std:v:hsv2rgb $f(30, 0.5, 0.5, 1.0)"),   "$f(30,0.5,0.5,1)");
     assert_eq!(ve("std:v:rgb2hsv ~ std:v:hsv2rgb $f(51, 1.0, 0.5, 0.5)"),   "$f(51,1,0.5,0.5)");
     assert_eq!(ve("std:v:rgb2hsv ~ std:v:hsv2rgb $f(270, 0.5, 1.0, 0.0)"),  "$f(270,0.5,1,0)");
->>>>>>> 7ccf7ea7
+}
+
+#[test]
+fn check_byte_replace() {
+    assert_eq!(ve("std:bytes:replace $q/fooxxxbar/ $q//    $q/y/"),     "$b\"yfyoyoyxyxyxybyayr\"");
+    assert_eq!(ve("std:bytes:replace $q/fooxxxbar/ $q/xxx/ $q/yyy/"),   "$b\"fooyyybar\"");
+    assert_eq!(ve("std:bytes:replace $q/fooxxxbar/       $q/xxx/ $q//"),"$b\"foobar\"");
+    assert_eq!(ve("std:bytes:replace $q/xxxfooxxxbar/    $q/xxx/ $q//"),"$b\"foobar\"");
+    assert_eq!(ve("std:bytes:replace $q/xxxfooxxxbarxxx/ $q/xxx/ $q//"),"$b\"foobar\"");
+    assert_eq!(ve("std:bytes:replace $q/fooxxxbar/ $q/xxx/ $q/yyyy/"),  "$b\"fooyyyybar\"");
+
+    assert_eq!(ve("std:bytes:replace $q/fooxxxbar/ $q/xxx/ $q/yyxxxyy/"),  "$b\"fooyyxxxyybar\"");
+
+    assert_eq!(ve("std:bytes:replace $q/fooxxxbarxxxbox/ $q/xxx/ $q/yyyy/"), "$b\"fooyyyybaryyyybox\"");
+    assert_eq!(ve("std:bytes:replace $q/fooxxxbarxxxbox/ $q/xxx/ $q/yyy/"),  "$b\"fooyyybaryyybox\"");
+    assert_eq!(ve("std:bytes:replace $q/fooxxxbarxxxbox/ $q/xxx/ $q/yy/"),   "$b\"fooyybaryybox\"");
+    assert_eq!(ve("std:bytes:replace $q/fooxxxbarxxxbox/ $q/xxx/ $q/y/"),    "$b\"fooybarybox\"");
+    assert_eq!(ve("std:bytes:replace $q/fooxxxbarxxxbox/ $q/xxx/ $q//"),     "$b\"foobarbox\"");
 }