--- conflicted
+++ resolved
@@ -62,15 +62,9 @@
 syn keyword wlKeyword std:neg
 syn keyword wlKeyword std:net:tcp:connect
 syn keyword wlKeyword std:net:tcp:listen
-<<<<<<< HEAD
 syn keyword wlKeyword std:net:udp:new
 syn keyword wlKeyword std:net:udp:recv
 syn keyword wlKeyword std:net:udp:send
-=======
-syn keyword wlKeyword std:net:udp:send
-syn keyword wlKeyword std:net:udp:recv
-syn keyword wlKeyword std:net:udp:new
->>>>>>> 1d89db4e
 syn keyword wlKeyword std:num:abs
 syn keyword wlKeyword std:num:int_to_closed_open01
 syn keyword wlKeyword std:num:int_to_open01
