--- conflicted
+++ resolved
@@ -831,11 +831,7 @@
                 Ok(a)
 
             } else {
-<<<<<<< HEAD
                 Err(ps.err(ParseValueError::ExpectedAccumulator))
-=======
-                ps.err_bad_value("Expected accumulator value")
->>>>>>> d50a80a6
             }
         },
         '+' => {
