--- conflicted
+++ resolved
@@ -595,12 +595,8 @@
 whatever suits your coding style better.
 
 You can either use a boolean value with one or two arguments, where `$true`
-<<<<<<< HEAD
 will call the first argument, and `$false` the second argument. If a second argument
 isn't provided and the value is `$false`, `$none` is returned. So to
-=======
-will call the first argument, and `$false` the second argument. So to
->>>>>>> e465d503
 check for truthness you can just do:
 
 ```wlambda
@@ -877,14 +873,9 @@
 
 The weakable reference is captured weakly by closures and does not keep the
 referenced value alive if the value reference count drops to zero.
-<<<<<<< HEAD
-The strong references will stay strong when captured and need
-explicit care to handle:
-=======
 The strong references will stay strong and need explicit care to handle in the
 function where they are stored directly in a local variable. But if strong
 references are caught, they are also implicitly handled.
->>>>>>> e465d503
 
 ```wlambda
 !x = $& 10;
@@ -959,11 +950,7 @@
 | `$error`  | -                 | Any call to `$error` will result in a panic. |
 | function  | *                 | Will call the function with the specified arguments. |
 | `$true`   | `f1, f2`          | Will call `f1`.          |
-<<<<<<< HEAD
 | `$false`  | `f1, f2`          | Will call `f2` or return `$n` if `f2` is not provided.          |
-=======
-| `$false`  | `f1, f2`          | Will call `f2`. Will default to `$n` if not provided. |
->>>>>>> e465d503
 | symbol    | map, userval      | Will retrieve the value in the map at the key equal to the symbol. |
 | map       | anything          | Will call `anything` for each value and key in the map and return a list with the return values. |
 |           |                   | |
@@ -1141,15 +1128,9 @@
 - !:wref x = y            weak upvalue references
 - !(x, y) = list / map    destructuring assignments
 
-<<<<<<< HEAD
-## Arithmetic
+## <a name="6-arithmetic"></a>6 - Arithmetic
 
 The output type (float vs. integer) of the numerical arithmetic operators is defined
-=======
-## <a name="6-arithmetic"></a>6 - Arithmetic
-
-The output type (float vs. integer) of numerical arithmetic operators is defined
->>>>>>> e465d503
 by the _first_ operand of the operation. Use the casting functions `float` or
 `int` if you are unsure.
 
